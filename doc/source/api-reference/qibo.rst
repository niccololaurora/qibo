.. _Models:

Models
------

Qibo provides models for both the circuit based and the adiabatic quantum
computation paradigms. Circuit based models include :ref:`generalpurpose` which
allow defining arbitrary circuits and :ref:`applicationspecific` such as the
Quantum Fourier Transform (:class:`qibo.models.QFT`) and the
Variational Quantum Eigensolver (:class:`qibo.models.VQE`).
Adiabatic quantum computation is simulated using the :ref:`timeevolution`
of state vectors.

In order to perform calculations and apply gates to a state vector a backend
has to be used. The backends are defined in ``qibo/backends``.
Circuit and gate objects are backend independent and can be executed with
any of the available backends.

Qibo uses big-endian byte order, which means that the most significant qubit
is the one with index 0, while the least significant qubit is the one with
the highest index.

.. _generalpurpose:

Circuit models
^^^^^^^^^^^^^^

Circuit
"""""""

.. autoclass:: qibo.models.circuit.Circuit
    :members:
    :member-order: bysource


Circuit addition
""""""""""""""""

:class:`qibo.models.circuit.Circuit` objects support addition. For example

.. testsetup::

    import qibo
    from qibo import models
    from qibo import gates

.. testcode::

    c1 = models.QFT(4)

    c2 = models.Circuit(4)
    c2.add(gates.RZ(0, 0.1234))
    c2.add(gates.RZ(1, 0.1234))
    c2.add(gates.RZ(2, 0.1234))
    c2.add(gates.RZ(3, 0.1234))

    c = c1 + c2

will create a circuit that performs the Quantum Fourier Transform on four qubits
followed by Rotation-Z gates.


.. _circuit-fusion:

Circuit fusion
""""""""""""""

The gates contained in a circuit can be fused up to two-qubits using the
:meth:`qibo.models.circuit.Circuit.fuse` method. This returns a new circuit
for which the total number of gates is less than the gates in the original
circuit as groups of gates have been fused to a single
:class:`qibo.gates.special.FusedGate` gate. Simulating the new circuit
is equivalent to simulating the original one but in most cases more efficient
since less gates need to be applied to the state vector.

The fusion algorithm works as follows: First all gates in the circuit are
transformed to unmarked :class:`qibo.gates.special.FusedGate`. The gates
are then processed in the order they were added in the circuit. For each gate
we identify the neighbors forth and back in time and attempt to fuse them to
the gate. Two gates can be fused if their total number of target qubits is
smaller than the fusion maximum qubits (specified by the user) and there are
no other gates between acting on the same target qubits. Gates that are fused
to others are marked. The new circuit queue contains the gates that remain
unmarked after the above operations finish.

Gates are processed in the original order given by user. There are no
additional simplifications performed such as commuting gates acting on the same
qubit or canceling gates even when such simplifications are mathematically possible.
The user can specify the maximum number of qubits in a fused gate using
the ``max_qubits`` flag in :meth:`qibo.models.circuit.Circuit.fuse`.

For example the following:

.. testcode::

    from qibo import models, gates

    c = models.Circuit(2)
    c.add([gates.H(0), gates.H(1)])
    c.add(gates.CZ(0, 1))
    c.add([gates.X(0), gates.Y(1)])
    fused_c = c.fuse()

will create a new circuit with a single :class:`qibo.gates.special.FusedGate`
acting on ``(0, 1)``, while the following:

.. testcode::

    from qibo import models, gates

    c = models.Circuit(3)
    c.add([gates.H(0), gates.H(1), gates.H(2)])
    c.add(gates.CZ(0, 1))
    c.add([gates.X(0), gates.Y(1), gates.Z(2)])
    c.add(gates.CNOT(1, 2))
    c.add([gates.H(0), gates.H(1), gates.H(2)])
    fused_c = c.fuse()

will give a circuit with two fused gates, the first of which will act on
``(0, 1)`` corresponding to

.. code-block::  python

    [H(0), H(1), CZ(0, 1), X(0), H(0)]

and the second will act to ``(1, 2)`` corresponding to

.. code-block::  python

    [Y(1), Z(2), CNOT(1, 2), H(1), H(2)]

.. _applicationspecific:

Quantum Fourier Transform (QFT)
"""""""""""""""""""""""""""""""

.. autoclass:: qibo.models.qft.QFT
    :members:
    :member-order: bysource

Variational Quantum Eigensolver (VQE)
"""""""""""""""""""""""""""""""""""""

.. autoclass:: qibo.models.variational.VQE
    :members:
    :member-order: bysource

Adiabatically Assisted Variational Quantum Eigensolver (AAVQE)
""""""""""""""""""""""""""""""""""""""""""""""""""""""""""""""

.. autoclass:: qibo.models.variational.AAVQE
    :members:
    :member-order: bysource

Quantum Approximate Optimization Algorithm (QAOA)
"""""""""""""""""""""""""""""""""""""""""""""""""

.. autoclass:: qibo.models.variational.QAOA
    :members:
    :member-order: bysource

Feedback-based Algorithm for Quantum Optimization (FALQON)
""""""""""""""""""""""""""""""""""""""""""""""""""""""""""

.. autoclass:: qibo.models.variational.FALQON
    :members:
    :member-order: bysource


Style-based Quantum Generative Adversarial Network (style-qGAN)
"""""""""""""""""""""""""""""""""""""""""""""""""""""""""""""""

.. autoclass:: qibo.models.qgan.StyleQGAN
    :members:
    :member-order: bysource


Grover's Algorithm
""""""""""""""""""

.. autoclass:: qibo.models.grover.Grover
    :members:
    :member-order: bysource


Travelling Salesman Problem
"""""""""""""""""""""""""""

.. automodule:: qibo.models.tsp
    :members:
    :member-order: bysource


.. _timeevolution:

Time evolution
^^^^^^^^^^^^^^

State evolution
"""""""""""""""

.. autoclass:: qibo.models.evolution.StateEvolution
    :members:
    :member-order: bysource

Adiabatic evolution
"""""""""""""""""""

.. autoclass:: qibo.models.evolution.AdiabaticEvolution
    :members:
    :member-order: bysource

.. _error-mitigation:

Error Mitigation
^^^^^^^^^^^^^^^^

Qibo allows for mitigating noise in circuits via error mitigation methods. Unlike error correction, error mitigation does not aim to correct qubit errors, but rather it provides the means to estimate the noise-free expected value of an observable measured at the end of a noisy circuit.

Zero Noise Extrapolation (ZNE)
""""""""""""""""""""""""""""""

Given a noisy circuit :math:`C` and an observable :math:`A`,  Zero Noise Extrapolation (ZNE) consists in running :math:`n+1` versions of the circuit with different noise levels :math:`\{c_j\}_{j=0..n}` and, for each of them, measuring the expected value of the observable :math:`E_j=\langle A\rangle_j`.

Then, an estimate for the expected value of the observable in the noise-free condition is obtained as:

.. math::
   \hat{E} = \sum_{j=0}^n \gamma_jE_j

with :math:`\gamma_j` satisfying:

.. math::
   \sum_{j=0}^n \gamma_j = 1 \qquad \sum_{j=0}^n \gamma_j c_j^k = 0 \quad \text{for}\,\, k=1,..,n

This implementation of ZNE relies on the insertion of CNOT pairs (that resolve to the identity in the noise-free case) to realize the different noise levels :math:`\{c_j\}`, see `He et al <https://journals.aps.org/pra/abstract/10.1103/PhysRevA.102.012426>`_ for more details. Hence, the canonical levels are mapped to the number of inserted pairs as :math:`c_j\rightarrow 2 c_j + 1`.

.. autofunction:: qibo.models.error_mitigation.ZNE

.. autofunction:: qibo.models.error_mitigation.get_gammas

.. autofunction:: qibo.models.error_mitigation.get_noisy_circuit


Clifford Data Regression (CDR)
""""""""""""""""""""""""""""""

In the Clifford Data Regression (CDR) method, a set of :math:`n` circuits :math:`S_n=\{C_i\}_{i=1,..,n}` is generated starting from the original circuit :math:`C_0` by replacing some of the non-Clifford gates with Clifford ones. Given an observable :math:`A`, all the circuits of :math:`S_n` are both: simulated to obtain the correspondent expected values of :math:`A` in noise-free condition :math:`\{a_i^{exact}\}_{i=1,..,n}`, and run in noisy conditions to obtain the noisy expected values :math:`\{a_i^{noisy}\}_{i=1,..,n}`.

Finally a model :math:`f` is trained to minimize the mean squared error:

.. math::
   E = \sum_{i=1}^n \bigg(a_i^{exact}-f(a_i^{noisy})\bigg)^2

and learn the mapping :math:`a^{noisy}\rightarrow a^{exact}`. The mitigated expected value of :math:`A` at the end of :math:`C_0` is then obtained simply with :math:`f(a_0^{noisy})`.

In this implementation the initial circuit is expected to be decomposed in the three Clifford gates :math:`RX(\frac{\pi}{2})`, :math:`CNOT`, :math:`X` and in :math:`RZ(\theta)` (which is Clifford only for :math:`\theta=\frac{n\pi}{2}`). By default the set of Clifford gates used for substitution is :math:`\{RZ(0),RZ(\frac{\pi}{2}),RZ(\pi),RZ(\frac{3}{2}\pi)\}`. See `Sopena et al <https://arxiv.org/abs/2103.12680>`_ for more details.

.. autofunction:: qibo.models.error_mitigation.CDR
.. autofunction:: qibo.models.error_mitigation.sample_training_circuit


Variable Noise CDR (vnCDR)
""""""""""""""""""""""""""

Variable Noise CDR (vnCDR) is an extension of the CDR method described above that factors in different noise levels as in ZNE. In detail, the set of circuits :math:`S_n=\{\mathbf{C}_i\}_{i=1,..,n}` is still generated as in CDR, but for each :math:`\mathbf{C}_i` we have :math:`k` different versions of it with increased noise :math:`\mathbf{C}_i=C_i^0,C_i^1,...,C_i^{k-1}`.

Therefore, in this case we have a :math:`k`-dimensional predictor variable :math:`\mathbf{a}_i^{noisy}=\big(a_i^0, a_i^1,..,a_i^{k-1}\big)^{noisy}` for the same noise-free targets :math:`a_i^{exact}`, and we want to learn the mapping:

.. math::
   f:\mathbf{a}_i^{noisy}\rightarrow a_i^{exact}

via minimizing the same mean squared error:

.. math::
   E = \sum_{i=1}^n \bigg(a_i^{exact}-f(\mathbf{a}_i^{noisy})\bigg)^2

In particular, the default choice is to take :math:`f(\mathbf{x}):=\Gamma\cdot \mathbf{x}\;`, with :math:`\Gamma=\text{diag}(\gamma_0,\gamma_1,...,\gamma_{k-1})\;`, that corresponds to the ZNE calculation for the estimate of the expected value.

Here, as in the implementation of the CDR above, the circuit is supposed to be decomposed in the set of primitive gates :math:`{RX(\frac{\pi}{2}),CNOT,X,RZ(\theta)}`. See `Sopena et al <https://arxiv.org/abs/2103.12680>`_ for all the details.

.. autofunction:: qibo.models.error_mitigation.vnCDR

_______________________

.. _Gates:

Gates
-----

All supported gates can be accessed from the ``qibo.gates`` module.
Read below for a complete list of supported gates.

All gates support the ``controlled_by`` method that allows to control
the gate on an arbitrary number of qubits. For example

* ``gates.X(0).controlled_by(1, 2)`` is equivalent to ``gates.TOFFOLI(1, 2, 0)``,
* ``gates.RY(0, np.pi).controlled_by(1, 2, 3)`` applies the Y-rotation to qubit 0 when qubits 1, 2 and 3 are in the ``|111>`` state.
* ``gates.SWAP(0, 1).controlled_by(3, 4)`` swaps qubits 0 and 1 when qubits 3 and 4 are in the ``|11>`` state.

Abstract gate
^^^^^^^^^^^^^

.. autoclass:: qibo.gates.abstract.Gate
    :members:
    :member-order: bysource

Single qubit gates
^^^^^^^^^^^^^^^^^^

Hadamard (H)
""""""""""""

.. autoclass:: qibo.gates.H
   :members:
   :member-order: bysource

Pauli X (X)
"""""""""""

.. autoclass:: qibo.gates.X
   :members:
   :member-order: bysource

Pauli Y (Y)
"""""""""""

.. autoclass:: qibo.gates.Y
    :members:
    :member-order: bysource

Pauli Z (Z)
"""""""""""

.. autoclass:: qibo.gates.Z
    :members:
    :member-order: bysource

S gate (S)
"""""""""""

.. autoclass:: qibo.gates.S
    :members:
    :member-order: bysource

T gate (T)
"""""""""""

.. autoclass:: qibo.gates.T
    :members:
    :member-order: bysource

Identity (I)
""""""""""""

.. autoclass:: qibo.gates.I
    :members:
    :member-order: bysource

Measurement (M)
"""""""""""""""

.. autoclass:: qibo.gates.M
    :members:
    :member-order: bysource

Rotation X-axis (RX)
""""""""""""""""""""

.. autoclass:: qibo.gates.RX
    :members:
    :member-order: bysource

Rotation Y-axis (RY)
""""""""""""""""""""

.. autoclass:: qibo.gates.RY
    :members:
    :member-order: bysource

Rotation Z-axis (RZ)
""""""""""""""""""""

.. autoclass:: qibo.gates.RZ
    :members:
    :member-order: bysource

First general unitary (U1)
""""""""""""""""""""""""""

.. autoclass:: qibo.gates.U1
    :members:
    :member-order: bysource

Second general unitary (U2)
"""""""""""""""""""""""""""

.. autoclass:: qibo.gates.U2
    :members:
    :member-order: bysource

Third general unitary (U3)
""""""""""""""""""""""""""

.. autoclass:: qibo.gates.U3
    :members:
    :member-order: bysource

Two qubit gates
^^^^^^^^^^^^^^^

Controlled-NOT (CNOT)
"""""""""""""""""""""

.. autoclass:: qibo.gates.CNOT
    :members:
    :member-order: bysource

Controlled-phase (CZ)
"""""""""""""""""""""

.. autoclass:: qibo.gates.CZ
    :members:
    :member-order: bysource

Controlled-rotation X-axis (CRX)
""""""""""""""""""""""""""""""""

.. autoclass:: qibo.gates.CRX
    :members:
    :member-order: bysource

Controlled-rotation Y-axis (CRY)
""""""""""""""""""""""""""""""""

.. autoclass:: qibo.gates.CRY
    :members:
    :member-order: bysource

Controlled-rotation Z-axis (CRZ)
""""""""""""""""""""""""""""""""

.. autoclass:: qibo.gates.CRZ
    :members:
    :member-order: bysource

Controlled first general unitary (CU1)
""""""""""""""""""""""""""""""""""""""

.. autoclass:: qibo.gates.CU1
    :members:
    :member-order: bysource

Controlled second general unitary (CU2)
"""""""""""""""""""""""""""""""""""""""

.. autoclass:: qibo.gates.CU2
    :members:
    :member-order: bysource

Controlled third general unitary (CU3)
""""""""""""""""""""""""""""""""""""""

.. autoclass:: qibo.gates.CU3
    :members:
    :member-order: bysource

Swap (SWAP)
"""""""""""

.. autoclass:: qibo.gates.SWAP
    :members:
    :member-order: bysource

iSwap (iSWAP)
"""""""""""""

.. autoclass:: qibo.gates.iSWAP
    :members:
    :member-order: bysource

f-Swap (FSWAP)
""""""""""""""

.. autoclass:: qibo.gates.FSWAP
    :members:
    :member-order: bysource

fSim
""""

.. autoclass:: qibo.gates.fSim
    :members:
    :member-order: bysource

fSim with general rotation
""""""""""""""""""""""""""

.. autoclass:: qibo.gates.GeneralizedfSim
    :members:
    :member-order: bysource

Parametric XX interaction (RXX)
"""""""""""""""""""""""""""""""

.. autoclass:: qibo.gates.RXX
    :members:
    :member-order: bysource

Parametric YY interaction (RYY)
"""""""""""""""""""""""""""""""

.. autoclass:: qibo.gates.RYY
    :members:
    :member-order: bysource

Parametric ZZ interaction (RZZ)
"""""""""""""""""""""""""""""""

.. autoclass:: qibo.gates.RZZ
    :members:
    :member-order: bysource

Special gates
^^^^^^^^^^^^^

Toffoli
"""""""

.. autoclass:: qibo.gates.TOFFOLI
    :members:
    :member-order: bysource

Arbitrary unitary
"""""""""""""""""

.. autoclass:: qibo.gates.Unitary
    :members:
    :member-order: bysource

Callback gate
"""""""""""""

.. autoclass:: qibo.gates.CallbackGate
    :members:
    :member-order: bysource

Fusion gate
"""""""""""

.. autoclass:: qibo.gates.FusedGate
    :members:
    :member-order: bysource

_______________________

.. _Channels:

Channels
--------

Channels are implemented in Qibo as additional gates and can be accessed from
the ``qibo.gates`` module. Channels can be used on density matrices to perform
noisy simulations. Channels that inherit :class:`qibo.gates.UnitaryChannel`
can also be applied to state vectors using sampling and repeated execution.
For more information on the use of channels to simulate noise we refer to
:ref:`How to perform noisy simulation? <noisy-example>`
The following channels are currently implemented:

Kraus channel
^^^^^^^^^^^^^

.. autoclass:: qibo.gates.KrausChannel
    :members:
    :member-order: bysource

Unitary channel
^^^^^^^^^^^^^^^

.. autoclass:: qibo.gates.UnitaryChannel
    :members:
    :member-order: bysource

Pauli noise channel
^^^^^^^^^^^^^^^^^^^

.. autoclass:: qibo.gates.PauliNoiseChannel
    :members:
    :member-order: bysource

Depolarizing channel
^^^^^^^^^^^^^^^^^^^^

.. autoclass:: qibo.gates.DepolarizingChannel
    :members:
    :member-order: bysource

Reset channel
^^^^^^^^^^^^^

.. autoclass:: qibo.gates.ResetChannel
    :members:
    :member-order: bysource

Thermal relaxation channel
^^^^^^^^^^^^^^^^^^^^^^^^^^

.. autoclass:: qibo.gates.ThermalRelaxationChannel
    :members:
    :member-order: bysource

_______________________

Noise
-----

In Qibo it is possible to create a custom noise model using the
class :class:`qibo.noise.NoiseModel`. This enables the user to create
circuits where the noise is gate and qubit dependent.

For more information on the use of :class:`qibo.noise.NoiseModel` see
:ref:`How to perform noisy simulation? <noisemodel-example>`

.. autoclass:: qibo.noise.NoiseModel
    :members:
    :member-order: bysource

Quantum errors
^^^^^^^^^^^^^^

The quantum errors available to build a noise model are the following:

.. autoclass:: qibo.noise.CustomError
    :members:
    :member-order: bysource

.. autoclass:: qibo.noise.PauliError
    :members:
    :member-order: bysource

.. autoclass:: qibo.noise.ThermalRelaxationError
    :members:
    :member-order: bysource

.. autoclass:: qibo.noise.DepolarizingError
    :members:
    :member-order: bysource

.. autoclass:: qibo.noise.ResetError
    :members:
    :member-order: bysource

<<<<<<< HEAD
.. autoclass:: qibo.noise.UnitaryError
    :members:
    :member-order: bysource

.. autoclass:: qibo.noise.KrausError
    :members:
    :member-order: bysource


=======
>>>>>>> 1c5da96e
.. _Hamiltonians:

Hamiltonians
------------

The main abstract Hamiltonian object of Qibo is:

.. autoclass:: qibo.hamiltonians.abstract.AbstractHamiltonian
    :members:
    :member-order: bysource


Matrix Hamiltonian
^^^^^^^^^^^^^^^^^^

The first implementation of Hamiltonians uses the full matrix representation
of the Hamiltonian operator in the computational basis. This matrix has size
``(2 ** nqubits, 2 ** nqubits)`` and therefore its construction is feasible
only when number of qubits is small.

Alternatively, the user can construct this Hamiltonian using a sparse matrices.
Sparse matrices from the
`scipy.sparse <https://docs.scipy.org/doc/scipy/reference/sparse.html>`_
module are supported by the numpy and qibojit backends while the
`tf.sparse <https://www.tensorflow.org/api_docs/python/tf/sparse>_` can be
used for tensorflow. Scipy sparse matrices support algebraic
operations (addition, subtraction, scalar multiplication), linear algebra
operations (eigenvalues, eigenvectors, matrix exponentiation) and
multiplication to dense or other sparse matrices. All these properties are
inherited by :class:`qibo.hamiltonians.Hamiltonian` objects created
using sparse matrices. Tensorflow sparse matrices support only multiplication
to dense matrices. Both backends support calculating Hamiltonian expectation
values using a sparse Hamiltonian matrix.

.. autoclass:: qibo.hamiltonians.Hamiltonian
    :members:
    :member-order: bysource
    :noindex:


Symbolic Hamiltonian
^^^^^^^^^^^^^^^^^^^^

Qibo allows the user to define Hamiltonians using ``sympy`` symbols. In this
case the full Hamiltonian matrix is not constructed unless this is required.
This makes the implementation more efficient for larger qubit numbers.
For more information on constructing Hamiltonians using symbols we refer to the
:ref:`How to define custom Hamiltonians using symbols? <symbolicham-example>` example.

.. autoclass:: qibo.hamiltonians.SymbolicHamiltonian
    :members:
    :member-order: bysource
    :noindex:


When a :class:`qibo.hamiltonians.SymbolicHamiltonian` is used for time
evolution then Qibo will automatically perform this evolution using the Trotter
of the evolution operator. This is done by automatically splitting the Hamiltonian
to sums of commuting terms, following the description of Sec. 4.1 of
`arXiv:1901.05824 <https://arxiv.org/abs/1901.05824>`_.
For more information on time evolution we refer to the
:ref:`How to simulate time evolution? <timeevol-example>` example.

In addition to the abstract Hamiltonian models, Qibo provides the following
pre-coded Hamiltonians:


Heisenberg XXZ
^^^^^^^^^^^^^^

.. autoclass:: qibo.hamiltonians.XXZ
    :members:
    :member-order: bysource

Non-interacting Pauli-X
^^^^^^^^^^^^^^^^^^^^^^^

.. autoclass:: qibo.hamiltonians.X
    :members:
    :member-order: bysource

Non-interacting Pauli-Y
^^^^^^^^^^^^^^^^^^^^^^^

.. autoclass:: qibo.hamiltonians.Y
    :members:
    :member-order: bysource

Non-interacting Pauli-Z
^^^^^^^^^^^^^^^^^^^^^^^

.. autoclass:: qibo.hamiltonians.Z
    :members:
    :member-order: bysource

Transverse field Ising model
^^^^^^^^^^^^^^^^^^^^^^^^^^^^

.. autoclass:: qibo.hamiltonians.TFIM
    :members:
    :member-order: bysource

Max Cut
^^^^^^^

.. autoclass:: qibo.hamiltonians.MaxCut
    :members:
    :member-order: bysource


.. note::
    All pre-coded Hamiltonians can be created as
    :class:`qibo.hamiltonians.Hamiltonian` using ``dense=True``
    or :class:`qibo.hamiltonians.SymbolicHamiltonian`
    using the ``dense=False``. In the first case the Hamiltonian is created
    using its full matrix representation of size ``(2 ** n, 2 ** n)``
    where ``n`` is the number of qubits that the Hamiltonian acts on. This
    matrix is used to calculate expectation values by direct matrix multiplication
    to the state and for time evolution by exact exponentiation.
    In contrast, when ``dense=False`` the Hamiltonian contains a more compact
    representation as a sum of local terms. This compact representation can be
    used to calculate expectation values via a sum of the local term expectations
    and time evolution via the Trotter decomposition of the evolution operator.
    This is useful for systems that contain many qubits for which constructing
    the full matrix is intractable.

_______________________


.. _Symbols:

Symbols
-------

Qibo provides a basic set of symbols which inherit the ``sympy.Symbol`` object
and can be used to construct :class:`qibo.hamiltonians.SymbolicHamiltonian`
objects as described in the previous section.

.. autoclass:: qibo.symbols.Symbol
    :members:
    :member-order: bysource

.. autoclass:: qibo.symbols.X
    :members:
    :member-order: bysource

.. autoclass:: qibo.symbols.Y
    :members:
    :member-order: bysource

.. autoclass:: qibo.symbols.Z
    :members:
    :member-order: bysource

_______________________


.. _States:

States
------

Qibo circuits return :class:`qibo.states.CircuitResult` objects
when executed. By default, Qibo works as a wave function simulator in the sense
that propagates the state vector through the circuit applying the
corresponding gates. In this default usage the result of a circuit execution
is the full final state vector which can be accessed via :meth:`qibo.states.CircuitResult.state`.
However, for specific applications it is useful to have measurement samples
from the final wave function, instead of its full vector form.
To that end, :class:`qibo.states.CircuitResult` provides the
:meth:`qibo.states.CircuitResult.samples` and
:meth:`qibo.states.CircuitResult.frequencies` methods.

The state vector (or density matrix) is saved in memory as a tensor supported
by the currently active backend (see :ref:`Backends <Backends>` for more information).
A copy of the state can be created using :meth:`qibo.states.CircuitResult.copy`.
The new state will point to the same tensor in memory as the original one unless
the ``deep=True`` option was used during the ``copy`` call.
Note that the qibojit backend performs in-place updates
state is used as input to a circuit or time evolution. This will modify the
state's tensor and the tensor of all shallow copies and the current state vector
values will be lost. If you intend to keep the current state values,
we recommend creating a deep copy before using it as input to a qibo model.

In order to perform measurements the user has to add the measurement gate
:class:`qibo.gates.M` to the circuit and then execute providing a number
of shots. If this is done, the :class:`qibo.states.CircuitResult`
returned by the circuit will contain the measurement samples.

For more information on measurements we refer to the
:ref:`How to perform measurements? <measurement-examples>` example.

Circuit result
^^^^^^^^^^^^^^

.. autoclass:: qibo.states.CircuitResult
    :members:
    :member-order: bysource


.. _Callbacks:

Callbacks
---------

Callbacks provide a way to calculate quantities on the state vector as it
propagates through the circuit. Example of such quantity is the entanglement
entropy, which is currently the only callback implemented in
:class:`qibo.callbacks.EntanglementEntropy`.
The user can create custom callbacks by inheriting the
:class:`qibo.callbacks.Callback` class. The point each callback is
calculated inside the circuit is defined by adding a :class:`qibo.gates.CallbackGate`.
This can be added similarly to a standard gate and does not affect the state vector.

.. autoclass:: qibo.callbacks.Callback
   :members:
   :member-order: bysource

Entanglement entropy
^^^^^^^^^^^^^^^^^^^^

.. autoclass:: qibo.callbacks.EntanglementEntropy
   :members:
   :member-order: bysource

Norm
^^^^

.. autoclass:: qibo.callbacks.Norm
   :members:
   :member-order: bysource

Overlap
^^^^^^^

.. autoclass:: qibo.callbacks.Overlap
    :members:
    :member-order: bysource

Energy
^^^^^^

.. autoclass:: qibo.callbacks.Energy
    :members:
    :member-order: bysource

Gap
^^^

.. autoclass:: qibo.callbacks.Gap
    :members:
    :member-order: bysource


.. _Solvers:

Solvers
-------

Solvers are used to numerically calculate the time evolution of state vectors.
They perform steps in time by integrating the time-dependent Schrodinger
equation.

.. automodule:: qibo.solvers
   :members:
   :member-order: bysource

.. _Optimizers:

Optimizers
----------

Optimizers are used automatically by the ``minimize`` methods of
:class:`qibo.models.VQE` and :class:`qibo.evolution.AdiabaticEvolution` models.
The user does not have to use any of the optimizer methods included in the
current section, however the required options of each optimization method
can be passed when calling the ``minimize`` method of the respective Qibo
variational model.

.. automodule:: qibo.optimizers
   :members:
   :member-order: bysource
   :exclude-members: ParallelBFGS

.. _Quantum Information:

Quantum Information
-------------------

This module provides tools for generation and analysis of quantum (and classical) information.

Metrics
^^^^^^^

Set of functions that are used to calculate metrics of states, (pseudo-)distance measures
between states, and distance measures between quantum channels.

Purity
""""""

.. autofunction:: qibo.quantum_info.purity


Entropy
"""""""

.. autofunction:: qibo.quantum_info.entropy

.. note::
    ``validate`` flag allows the user to choose if the function will check if input ``state`` is Hermitian or not.
    Default option is ``validate=False``, i.e. the assumption of Hermiticity, because it is faster and, more importantly,
    the functions are intended to be used on Hermitian inputs. When ``validate=True`` and
    ``state`` is non-Hermitian, an error will be raised when using `cupy` backend.

Trace distance
""""""""""""""

.. autofunction:: qibo.quantum_info.trace_distance

.. note::
    ``validate`` flag allows the user to choose if the function will check if difference between inputs,
    ``state - target``, is Hermitian or not. Default option is ``validate=False``, i.e. the assumption of Hermiticity,
    because it is faster and, more importantly, the functions are intended to be used on Hermitian inputs.
    When ``validate=True`` and ``state - target`` is non-Hermitian, an error will be raised when using `cupy` backend.

Hilbert-Schmidt distance
""""""""""""""""""""""""

.. autofunction:: qibo.quantum_info.hilbert_schmidt_distance


Fidelity
""""""""

.. autofunction:: qibo.quantum_info.fidelity


Process fidelity
""""""""""""""""

.. autofunction:: qibo.quantum_info.process_fidelity


Average gate fidelity
"""""""""""""""""""""

.. autofunction:: qibo.quantum_info.average_gate_fidelity


Gate error
""""""""""

.. autofunction:: qibo.quantum_info.gate_error


Random Ensembles
^^^^^^^^^^^^^^^^

Functions that can generate random quantum objects.


Random Gaussian matrix
""""""""""""""""""""""

.. autofunction:: qibo.quantum_info.random_gaussian_matrix


Random Hermitian matrix
"""""""""""""""""""""""

.. autofunction:: qibo.quantum_info.random_hermitian


Random unitary matrix
"""""""""""""""""""""

.. autofunction:: qibo.quantum_info.random_unitary


Random statevector
""""""""""""""""""

.. autofunction:: qibo.quantum_info.random_statevector


Random density matrix
"""""""""""""""""""""

.. autofunction:: qibo.quantum_info.random_density_matrix


Random Clifford
"""""""""""""""

.. autofunction:: qibo.quantum_info.random_clifford


Random Pauli
""""""""""""""""""""""

.. autofunction:: qibo.quantum_info.random_pauli


Random stochastic matrix
""""""""""""""""""""""""

.. autofunction:: qibo.quantum_info.random_stochastic_matrix


Utility Functions
^^^^^^^^^^^^^^^^^

Functions that can be used to calculate metrics and distance measures
on classical probability arrays.

Shannon entropy
"""""""""""""""

.. autofunction:: qibo.quantum_info.shannon_entropy


Hellinger distance
""""""""""""""""""

.. autofunction:: qibo.quantum_info.hellinger_distance


Hellinger fidelity
""""""""""""""""""

.. autofunction:: qibo.quantum_info.hellinger_fidelity


.. _Parallel:

Parallelism
-----------

We provide CPU multi-processing methods for circuit evaluation for multiple
input states and multiple parameters for fixed input state.

When using the methods below the ``processes`` option controls the number of
processes used by the parallel algorithms through the ``multiprocessing``
library. By default ``processes=None``, in this case the total number of logical
cores are used. Make sure to select the appropriate number of processes for your
computer specification, taking in consideration memory and physical cores. In
order to obtain optimal results you can control the number of threads used by
each process with the ``qibo.set_threads`` method. For example, for small-medium
size circuits you may benefit from single thread per process, thus set
``qibo.set_threads(1)`` before running the optimization.

.. automodule:: qibo.parallel
   :members:
   :member-order: bysource
   :exclude-members: ParallelResources

.. _Backends:

Backends
--------

The main calculation engine is defined in the abstract backend object
:class:`qibo.backends.abstract.Backend`. This object defines the methods
required by all Qibo models to perform simulation.

Qibo currently provides two different calculation backends, one based on
numpy and one based on Tensorflow. It is possible to define new backends by
inheriting :class:`qibo.backends.abstract.Backend` and implementing
its abstract methods.

An additional backend is shipped as the separate library qibojit.
This backend is supplemented by custom operators defined under which can be
used to efficiently apply gates to state vectors or density matrices.

We refer to :ref:`Packages <packages>` section for a complete list of the
available computation backends and instructions on how to install each of
these libraries on top of qibo.

Custom operators are much faster than implementations based on numpy or Tensorflow
primitives, such as ``einsum``, but do not support some features, such as
automatic differentiation for backpropagation of variational circuits which is
only supported by the native ``tensorflow`` backend.

The user can switch backends using

.. code-block::  python

    import qibo
    qibo.set_backend("qibojit")
    qibo.set_backend("numpy")

before creating any circuits or gates. The default backend is the first available
from ``qibojit``, ``tensorflow``, ``numpy``.

Some backends support different platforms. For example, the qibojit backend
provides two platforms (``cupy`` and ``cuquantum``) when used on GPU.
The active platform can be switched using

.. code-block::  python

    import qibo
    qibo.set_backend("qibojit", platform="cuquantum")
    qibo.set_backend("qibojit", platform="cupy")

The default backend order is qibojit (if available), tensorflow (if available),
numpy. The default backend can be changed using the ``QIBO_BACKEND`` environment
variable.

.. autoclass:: qibo.backends.abstract.Backend
    :members:
    :member-order: bysource<|MERGE_RESOLUTION|>--- conflicted
+++ resolved
@@ -649,7 +649,6 @@
     :members:
     :member-order: bysource
 
-<<<<<<< HEAD
 .. autoclass:: qibo.noise.UnitaryError
     :members:
     :member-order: bysource
@@ -658,9 +657,8 @@
     :members:
     :member-order: bysource
 
-
-=======
->>>>>>> 1c5da96e
+_______________________
+
 .. _Hamiltonians:
 
 Hamiltonians
