--- conflicted
+++ resolved
@@ -1,234 +1,198 @@
-"""
-Generic benchmark script that runs circuits defined in `benchmark_models.py`.
-
-The type of the circuit is selected using the ``--type`` flag.
-"""
-import argparse
-import os
-import time
-import json
-os.environ["TF_CPP_MIN_LOG_LEVEL"] = "3" # disable Tensorflow warnings
-
-
-parser = argparse.ArgumentParser()
-parser.add_argument("--nqubits", default=20, type=int)
-parser.add_argument("--type", default="qft", type=str)
-parser.add_argument("--backend", default="custom", type=str)
-parser.add_argument("--precision", default="double", type=str)
-
-parser.add_argument("--device", default=None, type=str)
-parser.add_argument("--accelerators", default=None, type=str)
-
-parser.add_argument("--nshots", default=None, type=int)
-parser.add_argument("--fuse", action="store_true")
-parser.add_argument("--compile", action="store_true")
-parser.add_argument("--nlayers", default=None, type=int)
-parser.add_argument("--gate-type", default=None, type=str)
-
-parser.add_argument("--memory", default=None, type=int)
-parser.add_argument("--filename", default=None, type=str)
-
-# params
-_PARAM_NAMES = {"theta", "phi"}
-parser.add_argument("--theta", default=None, type=float)
-parser.add_argument("--phi", default=None, type=float)
-args = vars(parser.parse_args())
-
-
-def limit_gpu_memory(memory_limit=None):
-    """Limits GPU memory that is available to Tensorflow.
-
-    Args:
-        memory_limit: Memory limit in MBs.
-    """
-    import tensorflow as tf
-    if memory_limit is None:
-        print("\nNo GPU memory limiter used.\n")
-        return
-
-    print("\nAttempting to limit GPU memory to {}.\n".format(memory_limit))
-    gpus = tf.config.list_physical_devices("GPU")
-    for gpu in tf.config.list_physical_devices("GPU"):
-        config = tf.config.experimental.VirtualDeviceConfiguration(
-                      memory_limit=memory_limit)
-        tf.config.experimental.set_virtual_device_configuration(gpu, [config])
-        print("Limiting memory of {} to {}.".format(gpu.name, memory_limit))
-    print()
-
-limit_gpu_memory(args.pop("memory"))
-
-import qibo
-import circuits
-
-
-def parse_accelerators(accelerators):
-    """Transforms string that specifies accelerators to dictionary.
-
-    The string that is parsed has the following format:
-        n1device1,n2device2,n3device3,...
-    and is transformed to the dictionary:
-        {'device1': n1, 'device2': n2, 'device3': n3, ...}
-
-    Example:
-        2/GPU:0,2/GPU:1 --> {'/GPU:0': 2, '/GPU:1': 2}
-    """
-    if accelerators is None:
-        return None
-
-    def read_digit(x):
-        i = 0
-        while x[i].isdigit():
-            i += 1
-        return x[i:], int(x[:i])
-
-    acc_dict = {}
-    for entry in accelerators.split(","):
-        device, n = read_digit(entry)
-        if device in acc_dict:
-            acc_dict[device] += n
-        else:
-            acc_dict[device] = n
-    return acc_dict
-
-
-def main(nqubits, type,
-         backend="custom", precision="double",
-         device=None, accelerators=None,
-         nshots=None, fuse=False, compile=False,
-         nlayers=None, gate_type=None, params={},
-         filename=None):
-    """Runs benchmarks for different circuit types.
-
-    Args:
-        nqubits (int): Number of qubits in the circuit.
-        type (str): Type of Circuit to use.
-            See ``benchmark_models.py`` for available types.
-        device (str): Tensorflow logical device to use for the benchmark.
-            If ``None`` the first available device is used.
-        accelerators (dict): Dictionary that specifies the accelarator devices
-            for multi-GPU setups.
-        nshots (int): Number of measurement shots.
-            Logs the time required to sample frequencies (no samples).
-            If ``None`` no measurements are performed.
-        fuse (bool): If ``True`` gate fusion is used for faster circuit execution.
-        compile: If ``True`` then the Tensorflow graph is compiled using
-            ``circuit.compile()``. Compilation time is logged in this case.
-        nlayers (int): Number of layers for supremacy-like or gate circuits.
-            If a different circuit is used ``nlayers`` is ignored.
-        gate_type (str): Type of gate for gate circuits.
-            If a different circuit is used ``gate_type`` is ignored.
-        params (dict): Gate parameter for gate circuits.
-            If a non-parametrized circuit is used then ``params`` is ignored.
-        filename (str): Name of file to write logs.
-            If ``None`` logs will not be saved.
-    """
-    qibo.set_backend(backend)
-    qibo.set_precision(precision)
-    if device is not None:
-        qibo.set_device(device)
-
-    if filename is not None:
-        if os.path.isfile(filename):
-            with open(filename, "r") as file:
-                logs = json.load(file)
-            print("Extending existing logs from {}.".format(filename))
-        else:
-            print("Creating new logs in {}.".format(filename))
-            logs = []
-    else:
-        logs = []
-
-    # Create log dict
-    logs.append({
-        "nqubits": nqubits, "circuit_type": type,
-        "backend": qibo.get_backend(), "precision": qibo.get_precision(),
-        "device": qibo.get_device(), "accelerators": accelerators,
-        "nshots": nshots, "fuse": fuse, "compile": compile
-        })
-
-    params = {k: v for k, v in params.items() if v is not None}
-    kwargs = {"nqubits": nqubits, "circuit_type": type}
-    if params: kwargs["params"] = params
-    if nlayers is not None: kwargs["nlayers"] = nlayers
-    if gate_type is not None: kwargs["gate_type"] = gate_type
-    if accelerators is not None:
-        kwargs["accelerators"] = accelerators
-        kwargs["device"] = device
-    logs[-1].update(kwargs)
-
-    start_time = time.time()
-    circuit = circuits.CircuitFactory(**kwargs)
-    if nshots is not None:
-        # add measurement gates
-        circuit.add(qibo.gates.M(*range(nqubits)))
-    if fuse:
-        circuit = circuit.fuse()
-    logs[-1]["creation_time"] = time.time() - start_time
-
-    if compile:
-        start_time = time.time()
-        circuit.compile()
-        # Try executing here so that compile time is not included
-        # in the simulation time
-        result = circuit(nshots=nshots)
-        logs[-1]["compile_time"] = time.time() - start_time
-
-    start_time = time.time()
-    result = circuit(nshots=nshots)
-    logs[-1]["simulation_time"] = time.time() - start_time
-    logs[-1]["dtype"] = str(result.dtype)
-
-    if nshots is not None:
-        start_time = time.time()
-        freqs = result.frequencies()
-        logs[-1]["measurement_time"] = time.time() - start_time
-
-    print()
-    for k, v in logs[-1].items():
-        print("{}: {}".format(k, v))
-
-<<<<<<< HEAD
-        start_time = time.time()
-        circuit = circuits.CircuitFactory(**kwargs)
-        if fuse:
-            circuit = circuit.fuse()
-        logs["creation_time"].append(time.time() - start_time)
-
-        print("\nBenchmark parameters:", kwargs)
-        print("Actual backend:", qibo.get_backend())
-        with tf.device(device):
-            if compile:
-                start_time = time.time()
-                circuit.compile()
-                # Try executing here so that compile time is not included
-                # in the simulation time
-                final_state = circuit.execute(nshots=nshots)
-                logs["compile_time"].append(time.time() - start_time)
-
-            start_time = time.time()
-            final_state = circuit.execute(nshots=nshots)
-            logs["simulation_time"].append(time.time() - start_time)
-
-        logs["nqubits"].append(nqubits)
-
-        # Write updated logs in file
-        if directory is not None:
-            utils.update_file(file_path, logs)
-
-        # Print results during run
-        print("Creation time:", logs["creation_time"][-1])
-        if compile:
-            print("Compile time:", logs["compile_time"][-1])
-        print("Simulation time:", logs["simulation_time"][-1])
-        print("Final dtype:", final_state.dtype)
-=======
-    if filename is not None:
-        with open(filename, "w") as file:
-            json.dump(logs, file)
->>>>>>> 84d8e410
-
-
-if __name__ == "__main__":
-    args["accelerators"] = parse_accelerators(args.pop("accelerators"))
-    args["params"] = {k: args.pop(k) for k in _PARAM_NAMES}
-    main(**args)
+"""
+Generic benchmark script that runs circuits defined in `benchmark_models.py`.
+
+The type of the circuit is selected using the ``--type`` flag.
+"""
+import argparse
+import os
+import time
+import json
+os.environ["TF_CPP_MIN_LOG_LEVEL"] = "3" # disable Tensorflow warnings
+
+
+parser = argparse.ArgumentParser()
+parser.add_argument("--nqubits", default=20, type=int)
+parser.add_argument("--type", default="qft", type=str)
+parser.add_argument("--backend", default="custom", type=str)
+parser.add_argument("--precision", default="double", type=str)
+
+parser.add_argument("--device", default=None, type=str)
+parser.add_argument("--accelerators", default=None, type=str)
+
+parser.add_argument("--nshots", default=None, type=int)
+parser.add_argument("--fuse", action="store_true")
+parser.add_argument("--compile", action="store_true")
+parser.add_argument("--nlayers", default=None, type=int)
+parser.add_argument("--gate-type", default=None, type=str)
+
+parser.add_argument("--memory", default=None, type=int)
+parser.add_argument("--filename", default=None, type=str)
+
+# params
+_PARAM_NAMES = {"theta", "phi"}
+parser.add_argument("--theta", default=None, type=float)
+parser.add_argument("--phi", default=None, type=float)
+args = vars(parser.parse_args())
+
+
+def limit_gpu_memory(memory_limit=None):
+    """Limits GPU memory that is available to Tensorflow.
+
+    Args:
+        memory_limit: Memory limit in MBs.
+    """
+    import tensorflow as tf
+    if memory_limit is None:
+        print("\nNo GPU memory limiter used.\n")
+        return
+
+    print("\nAttempting to limit GPU memory to {}.\n".format(memory_limit))
+    gpus = tf.config.list_physical_devices("GPU")
+    for gpu in tf.config.list_physical_devices("GPU"):
+        config = tf.config.experimental.VirtualDeviceConfiguration(
+                      memory_limit=memory_limit)
+        tf.config.experimental.set_virtual_device_configuration(gpu, [config])
+        print("Limiting memory of {} to {}.".format(gpu.name, memory_limit))
+    print()
+
+limit_gpu_memory(args.pop("memory"))
+
+import qibo
+import circuits
+
+
+def parse_accelerators(accelerators):
+    """Transforms string that specifies accelerators to dictionary.
+
+    The string that is parsed has the following format:
+        n1device1,n2device2,n3device3,...
+    and is transformed to the dictionary:
+        {'device1': n1, 'device2': n2, 'device3': n3, ...}
+
+    Example:
+        2/GPU:0,2/GPU:1 --> {'/GPU:0': 2, '/GPU:1': 2}
+    """
+    if accelerators is None:
+        return None
+
+    def read_digit(x):
+        i = 0
+        while x[i].isdigit():
+            i += 1
+        return x[i:], int(x[:i])
+
+    acc_dict = {}
+    for entry in accelerators.split(","):
+        device, n = read_digit(entry)
+        if device in acc_dict:
+            acc_dict[device] += n
+        else:
+            acc_dict[device] = n
+    return acc_dict
+
+
+def main(nqubits, type,
+         backend="custom", precision="double",
+         device=None, accelerators=None,
+         nshots=None, fuse=False, compile=False,
+         nlayers=None, gate_type=None, params={},
+         filename=None):
+    """Runs benchmarks for different circuit types.
+
+    Args:
+        nqubits (int): Number of qubits in the circuit.
+        type (str): Type of Circuit to use.
+            See ``benchmark_models.py`` for available types.
+        device (str): Tensorflow logical device to use for the benchmark.
+            If ``None`` the first available device is used.
+        accelerators (dict): Dictionary that specifies the accelarator devices
+            for multi-GPU setups.
+        nshots (int): Number of measurement shots.
+            Logs the time required to sample frequencies (no samples).
+            If ``None`` no measurements are performed.
+        fuse (bool): If ``True`` gate fusion is used for faster circuit execution.
+        compile: If ``True`` then the Tensorflow graph is compiled using
+            ``circuit.compile()``. Compilation time is logged in this case.
+        nlayers (int): Number of layers for supremacy-like or gate circuits.
+            If a different circuit is used ``nlayers`` is ignored.
+        gate_type (str): Type of gate for gate circuits.
+            If a different circuit is used ``gate_type`` is ignored.
+        params (dict): Gate parameter for gate circuits.
+            If a non-parametrized circuit is used then ``params`` is ignored.
+        filename (str): Name of file to write logs.
+            If ``None`` logs will not be saved.
+    """
+    qibo.set_backend(backend)
+    qibo.set_precision(precision)
+    if device is not None:
+        qibo.set_device(device)
+
+    if filename is not None:
+        if os.path.isfile(filename):
+            with open(filename, "r") as file:
+                logs = json.load(file)
+            print("Extending existing logs from {}.".format(filename))
+        else:
+            print("Creating new logs in {}.".format(filename))
+            logs = []
+    else:
+        logs = []
+
+    # Create log dict
+    logs.append({
+        "nqubits": nqubits, "circuit_type": type,
+        "backend": qibo.get_backend(), "precision": qibo.get_precision(),
+        "device": qibo.get_device(), "accelerators": accelerators,
+        "nshots": nshots, "fuse": fuse, "compile": compile
+        })
+
+    params = {k: v for k, v in params.items() if v is not None}
+    kwargs = {"nqubits": nqubits, "circuit_type": type}
+    if params: kwargs["params"] = params
+    if nlayers is not None: kwargs["nlayers"] = nlayers
+    if gate_type is not None: kwargs["gate_type"] = gate_type
+    if accelerators is not None:
+        kwargs["accelerators"] = accelerators
+        kwargs["device"] = device
+    logs[-1].update(kwargs)
+
+    start_time = time.time()
+    circuit = circuits.CircuitFactory(**kwargs)
+    if nshots is not None:
+        # add measurement gates
+        circuit.add(qibo.gates.M(*range(nqubits)))
+    if fuse:
+        circuit = circuit.fuse()
+    logs[-1]["creation_time"] = time.time() - start_time
+
+    if compile:
+        start_time = time.time()
+        circuit.compile()
+        # Try executing here so that compile time is not included
+        # in the simulation time
+        result = circuit(nshots=nshots)
+        logs[-1]["compile_time"] = time.time() - start_time
+
+    start_time = time.time()
+    result = circuit(nshots=nshots)
+    logs[-1]["simulation_time"] = time.time() - start_time
+    logs[-1]["dtype"] = str(result.dtype)
+
+    if nshots is not None:
+        start_time = time.time()
+        freqs = result.frequencies()
+        logs[-1]["measurement_time"] = time.time() - start_time
+
+    print()
+    for k, v in logs[-1].items():
+        print("{}: {}".format(k, v))
+
+    if filename is not None:
+        with open(filename, "w") as file:
+            json.dump(logs, file)
+
+
+if __name__ == "__main__":
+    args["accelerators"] = parse_accelerators(args.pop("accelerators"))
+    args["params"] = {k: args.pop(k) for k in _PARAM_NAMES}
+    main(**args)