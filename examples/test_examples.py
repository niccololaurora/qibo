--- conflicted
+++ resolved
@@ -245,7 +245,7 @@
     os.chdir(path)
     run_script(args)
 
-<<<<<<< HEAD
+
 @pytest.mark.parametrize("nqubits", 5)
 @pytest.mark.parametrize("delta_t", 0.1)
 @pytest.mark.parametrize("max_layers", 100)
@@ -257,7 +257,7 @@
     sys.path[-1] = path
     os.chdir(path)
     run_script(args)
-=======
+    
 
 @pytest.mark.parametrize("nqubits", [5, 6, 7])
 def test_grover_example1(nqubits):
@@ -287,4 +287,3 @@
     sys.path[-1] = path
     os.chdir(path)
     run_script(args, script_name="example3.py")
->>>>>>> 6451276d
