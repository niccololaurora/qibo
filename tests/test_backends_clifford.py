--- conflicted
+++ resolved
@@ -19,7 +19,6 @@
 
 def construct_clifford_backend(backend):
     if isinstance(backend, TensorflowBackend):
-<<<<<<< HEAD
         with pytest.raises(NotImplementedError) as excinfo:
             clifford_backend = CliffordBackend(backend)
             assert (
@@ -29,12 +28,6 @@
         pytest.skip("Clifford backend not defined for the tensorflow engine.")
 
     return CliffordBackend(backend)
-=======
-        with pytest.raises(NotImplementedError):
-            clifford_backend = CliffordBackend(backend.name)
-    else:
-        return CliffordBackend(_get_engine_name(backend))
->>>>>>> 7190eae1
 
 
 THETAS_1Q = [
@@ -229,16 +222,7 @@
 
 
 def test_set_backend(backend):
-    clifford_bkd = construct_clifford_backend(backend)
-<<<<<<< HEAD
-    platform = backend.platform
-    if platform is None:
-        platform = str(backend)
-=======
-    if not clifford_bkd:
-        return
     platform = _get_engine_name(backend)
->>>>>>> 7190eae1
     set_backend("clifford", platform=platform)
     assert isinstance(GlobalBackend(), CliffordBackend)
     global_platform = GlobalBackend().platform
