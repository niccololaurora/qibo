import numpy as np
import pytest
from scipy.linalg import expm

from qibo import Circuit, gates, matrices
from qibo.quantum_info.linalg_operations import partial_trace
from qibo.quantum_info.metrics import purity
from qibo.quantum_info.random_ensembles import random_unitary
from qibo.transpiler.unitary_decompositions import (
    bell_basis,
    calculate_h_vector,
    calculate_psi,
    calculate_single_qubit_unitaries,
    cnot_decomposition,
    cnot_decomposition_light,
    magic_basis,
    magic_decomposition,
    to_bell_diagonal,
    two_qubit_decomposition,
)


def bell_unitary(hx, hy, hz, backend):
    ham = (
        hx * backend.cast(np.kron(matrices.X, matrices.X))
        + hy * backend.cast(np.kron(matrices.Y, matrices.Y))
        + hz * backend.cast(np.kron(matrices.Z, matrices.Z))
    )
    return backend.cast(expm(-1j * backend.to_numpy(ham)))


def assert_single_qubits(backend, psi, ua, ub):
    """Assert UA, UB map the maximally entangled basis ``psi`` to the magic basis."""
    uaub = backend.to_numpy(backend.np.kron(ua, ub))
    psi = backend.to_numpy(psi)
    for i, j in zip(range(4), [0, 1, 3, 2]):
        final_state = np.matmul(uaub, psi[:, i])
        target_state = magic_basis[:, j]
        fidelity = np.abs(np.dot(np.conj(target_state), final_state))
        backend.assert_allclose(fidelity, 1)


def test_u3_decomposition(backend):
    theta, phi, lam = 0.1, 0.2, 0.3
    u3_matrix = gates.U3(0, theta, phi, lam).matrix(backend)

    rz1 = gates.RZ(0, phi).matrix(backend)
    rz2 = gates.RZ(0, theta).matrix(backend)
    rz3 = gates.RZ(0, lam).matrix(backend)
    rx1 = gates.RX(0, -np.pi / 2).matrix(backend)
    rx2 = gates.RX(0, np.pi / 2).matrix(backend)

    target_matrix = rz1 @ rx1 @ rz2 @ rx2 @ rz3

    backend.assert_allclose(u3_matrix, target_matrix)


@pytest.mark.parametrize("seed", [None, 10, np.random.default_rng(10)])
def test_eigenbasis_entanglement(backend, seed):
    unitary = random_unitary(4, seed=seed, backend=backend)

<<<<<<< HEAD
    if backend.__class__.__name__ in ["CuQuantumBackend"]:
=======
    if backend.__class__.__name__ in [
        "CuQuantumBackend",
    ]:
>>>>>>> 745f6051
        with pytest.raises(NotImplementedError):
            calculate_psi(unitary, backend=backend)
    else:
        """Check that the eigenvectors of UT_U are maximally entangled."""
        states, eigvals = calculate_psi(unitary, backend=backend)
        eigvals = backend.cast(eigvals, dtype=eigvals.dtype)
        backend.assert_allclose(backend.np.abs(eigvals), np.ones(4))
        for state in states.T:
            state = partial_trace(state, [1], backend=backend)
            backend.assert_allclose(purity(state, backend=backend), 0.5)


@pytest.mark.parametrize("seed", [None, 10, np.random.default_rng(10)])
def test_v_decomposition(backend, seed):
    """Check that V_A V_B |psi_k> = |phi_k> according to Lemma 1."""
    unitary = random_unitary(4, seed=seed, backend=backend)
<<<<<<< HEAD
    if backend.__class__.__name__ in ["CuQuantumBackend"]:
=======
    if backend.__class__.__name__ in [
        "CuQuantumBackend",
    ]:
>>>>>>> 745f6051
        with pytest.raises(NotImplementedError):
            calculate_psi(unitary, backend=backend)
    else:
        psi, _ = calculate_psi(unitary, backend=backend)
        va, vb = calculate_single_qubit_unitaries(psi, backend=backend)
        assert_single_qubits(backend, psi, va, vb)


@pytest.mark.parametrize("seed", [None, 10, np.random.default_rng(10)])
def test_u_decomposition(backend, seed):
    r"""Check that U_A\dagger U_B\dagger |psi_k tilde> = |phi_k> according to Lemma 1."""
    unitary = random_unitary(4, seed=seed, backend=backend)
<<<<<<< HEAD
    if backend.__class__.__name__ in ["CuQuantumBackend"]:
=======
    if backend.__class__.__name__ in [
        "CuQuantumBackend",
    ]:
>>>>>>> 745f6051
        with pytest.raises(NotImplementedError):
            calculate_psi(unitary, backend=backend)
    else:
        psi, eigvals = calculate_psi(unitary, backend=backend)
        psi_tilde = backend.np.conj(backend.np.sqrt(eigvals)) * backend.np.matmul(
            unitary, psi
        )
        ua_dagger, ub_dagger = calculate_single_qubit_unitaries(
            psi_tilde, backend=backend
        )
        assert_single_qubits(backend, psi_tilde, ua_dagger, ub_dagger)


@pytest.mark.parametrize("seed", [None, 10, np.random.default_rng(10)])
def test_ud_eigenvalues(backend, seed):
    """Check that U_d is diagonal in the Bell basis."""
    unitary = random_unitary(4, seed=seed, backend=backend)
<<<<<<< HEAD
    if backend.__class__.__name__ in ["CuQuantumBackend"]:
=======
    if backend.__class__.__name__ in [
        "CuQuantumBackend",
    ]:
>>>>>>> 745f6051
        with pytest.raises(NotImplementedError):
            magic_decomposition(unitary, backend=backend)
    else:
        ua, ub, ud, va, vb = magic_decomposition(unitary, backend=backend)
        # Check kron
        unitary_recon = backend.np.kron(ua, ub) @ ud @ backend.np.kron(va, vb)
        backend.assert_allclose(unitary_recon, unitary)

        ud_bell = (
            backend.np.transpose(backend.np.conj(backend.cast(bell_basis)), (1, 0))
            @ ud
            @ backend.cast(bell_basis)
        )
        ud_diag = backend.np.diag(ud_bell)
        backend.assert_allclose(backend.np.diag(ud_diag), ud_bell, atol=1e-6, rtol=1e-6)
        backend.assert_allclose(backend.np.prod(ud_diag), 1, atol=1e-6, rtol=1e-6)


@pytest.mark.parametrize("seed", [None, 10, np.random.default_rng(10)])
def test_calculate_h_vector(backend, seed):
    unitary = random_unitary(4, seed=seed, backend=backend)
<<<<<<< HEAD
    if backend.__class__.__name__ in ["CuQuantumBackend"]:
=======
    if backend.__class__.__name__ in [
        "CuQuantumBackend",
    ]:
>>>>>>> 745f6051
        with pytest.raises(NotImplementedError):
            magic_decomposition(unitary, backend=backend)
    else:
        _, _, ud, _, _ = magic_decomposition(unitary, backend=backend)
        ud_diag = to_bell_diagonal(ud, backend=backend)
        assert ud_diag is not None
        hx, hy, hz = calculate_h_vector(ud_diag, backend=backend)
        target_matrix = bell_unitary(hx, hy, hz, backend)
        backend.assert_allclose(ud, target_matrix, atol=1e-6, rtol=1e-6)


def test_cnot_decomposition(backend):
    hx, hy, hz = np.random.random(3)
    target_matrix = bell_unitary(hx, hy, hz, backend)
    c = Circuit(2)
    c.add(cnot_decomposition(0, 1, hx, hy, hz, backend))
    final_matrix = c.unitary(backend)
    backend.assert_allclose(final_matrix, target_matrix, atol=1e-6, rtol=1e-6)


def test_cnot_decomposition_light(backend):
    hx, hy = np.random.random(2)
    target_matrix = bell_unitary(hx, hy, 0, backend)
    c = Circuit(2)
    c.add(cnot_decomposition_light(0, 1, hx, hy, backend))
    final_matrix = c.unitary(backend)
    backend.assert_allclose(final_matrix, target_matrix, atol=1e-6, rtol=1e-6)


@pytest.mark.parametrize("seed", [None, 10, np.random.default_rng(10)])
def test_two_qubit_decomposition(backend, seed):
    unitary = random_unitary(4, seed=seed, backend=backend)
<<<<<<< HEAD
    if backend.__class__.__name__ in ["CuQuantumBackend"]:
=======
    if backend.__class__.__name__ in [
        "CuQuantumBackend",
    ]:
>>>>>>> 745f6051
        with pytest.raises(NotImplementedError):
            two_qubit_decomposition(0, 1, unitary, backend=backend)
    else:
        c = Circuit(2)
        c.add(two_qubit_decomposition(0, 1, unitary, backend=backend))
        final_matrix = c.unitary(backend)
        backend.assert_allclose(final_matrix, unitary, atol=1e-6, rtol=1e-6)


@pytest.mark.parametrize("gatename", ["CNOT", "CZ", "SWAP", "iSWAP", "fSim", "I"])
def test_two_qubit_decomposition_common_gates(backend, gatename):
    """Test general two-qubit decomposition on some common gates."""
    if gatename == "fSim":
        gate = gates.fSim(0, 1, theta=0.1, phi=0.2)
    else:
        gate = getattr(gates, gatename)(0, 1)
    matrix = gate.matrix(backend)
<<<<<<< HEAD
    if backend.__class__.__name__ in ["CuQuantumBackend"] and gatename != "iSWAP":
=======
    if (
        backend.__class__.__name__
        in [
            "CuQuantumBackend",
        ]
        and gatename != "iSWAP"
    ):
>>>>>>> 745f6051
        with pytest.raises(NotImplementedError):
            two_qubit_decomposition(0, 1, matrix, backend=backend)
    else:
        c = Circuit(2)
        c.add(two_qubit_decomposition(0, 1, matrix, backend=backend))
        final_matrix = c.unitary(backend)
        backend.assert_allclose(final_matrix, matrix, atol=1e-6, rtol=1e-6)


@pytest.mark.parametrize("hz_zero", [False, True])
def test_two_qubit_decomposition_bell_unitary(backend, hz_zero):
    hx, hy, hz = (2 * np.random.random(3) - 1) * np.pi
    if hz_zero:
        hz = 0
    unitary = backend.cast(bell_unitary(hx, hy, hz, backend))
    c = Circuit(2)
    c.add(two_qubit_decomposition(0, 1, unitary, backend=backend))
    final_matrix = c.unitary(backend)
    backend.assert_allclose(final_matrix, unitary, atol=1e-6, rtol=1e-6)


def test_two_qubit_decomposition_no_entanglement(backend):
    """Test two-qubit decomposition on unitary that creates no entanglement."""
    matrix = np.array(
        [
            [-1.0, 0.0, 0.0, 0.0],
            [0.0, -1.0, 0.0, 0.0],
            [0.0, 0.0, 1.0, 0.0],
            [0.0, 0.0, 0.0, 1.0],
        ]
    )
    matrix = backend.cast(matrix, dtype=matrix.dtype)
    c = Circuit(2)
<<<<<<< HEAD
    if backend.__class__.__name__ in ["CuQuantumBackend"]:
=======
    if backend.__class__.__name__ in [
        "CuQuantumBackend",
    ]:
>>>>>>> 745f6051
        with pytest.raises(NotImplementedError):
            two_qubit_decomposition(0, 1, matrix, backend=backend)
    else:
        c.add(two_qubit_decomposition(0, 1, matrix, backend=backend))
        final_matrix = c.unitary(backend)
        backend.assert_allclose(final_matrix, matrix, atol=1e-6, rtol=1e-6)<|MERGE_RESOLUTION|>--- conflicted
+++ resolved
@@ -59,13 +59,9 @@
 def test_eigenbasis_entanglement(backend, seed):
     unitary = random_unitary(4, seed=seed, backend=backend)
 
-<<<<<<< HEAD
-    if backend.__class__.__name__ in ["CuQuantumBackend"]:
-=======
-    if backend.__class__.__name__ in [
-        "CuQuantumBackend",
-    ]:
->>>>>>> 745f6051
+    if backend.__class__.__name__ in [
+        "CuQuantumBackend",
+    ]:
         with pytest.raises(NotImplementedError):
             calculate_psi(unitary, backend=backend)
     else:
@@ -82,13 +78,9 @@
 def test_v_decomposition(backend, seed):
     """Check that V_A V_B |psi_k> = |phi_k> according to Lemma 1."""
     unitary = random_unitary(4, seed=seed, backend=backend)
-<<<<<<< HEAD
-    if backend.__class__.__name__ in ["CuQuantumBackend"]:
-=======
-    if backend.__class__.__name__ in [
-        "CuQuantumBackend",
-    ]:
->>>>>>> 745f6051
+    if backend.__class__.__name__ in [
+        "CuQuantumBackend",
+    ]:
         with pytest.raises(NotImplementedError):
             calculate_psi(unitary, backend=backend)
     else:
@@ -101,13 +93,9 @@
 def test_u_decomposition(backend, seed):
     r"""Check that U_A\dagger U_B\dagger |psi_k tilde> = |phi_k> according to Lemma 1."""
     unitary = random_unitary(4, seed=seed, backend=backend)
-<<<<<<< HEAD
-    if backend.__class__.__name__ in ["CuQuantumBackend"]:
-=======
-    if backend.__class__.__name__ in [
-        "CuQuantumBackend",
-    ]:
->>>>>>> 745f6051
+    if backend.__class__.__name__ in [
+        "CuQuantumBackend",
+    ]:
         with pytest.raises(NotImplementedError):
             calculate_psi(unitary, backend=backend)
     else:
@@ -125,13 +113,9 @@
 def test_ud_eigenvalues(backend, seed):
     """Check that U_d is diagonal in the Bell basis."""
     unitary = random_unitary(4, seed=seed, backend=backend)
-<<<<<<< HEAD
-    if backend.__class__.__name__ in ["CuQuantumBackend"]:
-=======
-    if backend.__class__.__name__ in [
-        "CuQuantumBackend",
-    ]:
->>>>>>> 745f6051
+    if backend.__class__.__name__ in [
+        "CuQuantumBackend",
+    ]:
         with pytest.raises(NotImplementedError):
             magic_decomposition(unitary, backend=backend)
     else:
@@ -153,13 +137,9 @@
 @pytest.mark.parametrize("seed", [None, 10, np.random.default_rng(10)])
 def test_calculate_h_vector(backend, seed):
     unitary = random_unitary(4, seed=seed, backend=backend)
-<<<<<<< HEAD
-    if backend.__class__.__name__ in ["CuQuantumBackend"]:
-=======
-    if backend.__class__.__name__ in [
-        "CuQuantumBackend",
-    ]:
->>>>>>> 745f6051
+    if backend.__class__.__name__ in [
+        "CuQuantumBackend",
+    ]:
         with pytest.raises(NotImplementedError):
             magic_decomposition(unitary, backend=backend)
     else:
@@ -192,13 +172,9 @@
 @pytest.mark.parametrize("seed", [None, 10, np.random.default_rng(10)])
 def test_two_qubit_decomposition(backend, seed):
     unitary = random_unitary(4, seed=seed, backend=backend)
-<<<<<<< HEAD
-    if backend.__class__.__name__ in ["CuQuantumBackend"]:
-=======
-    if backend.__class__.__name__ in [
-        "CuQuantumBackend",
-    ]:
->>>>>>> 745f6051
+    if backend.__class__.__name__ in [
+        "CuQuantumBackend",
+    ]:
         with pytest.raises(NotImplementedError):
             two_qubit_decomposition(0, 1, unitary, backend=backend)
     else:
@@ -216,9 +192,6 @@
     else:
         gate = getattr(gates, gatename)(0, 1)
     matrix = gate.matrix(backend)
-<<<<<<< HEAD
-    if backend.__class__.__name__ in ["CuQuantumBackend"] and gatename != "iSWAP":
-=======
     if (
         backend.__class__.__name__
         in [
@@ -226,7 +199,6 @@
         ]
         and gatename != "iSWAP"
     ):
->>>>>>> 745f6051
         with pytest.raises(NotImplementedError):
             two_qubit_decomposition(0, 1, matrix, backend=backend)
     else:
@@ -260,13 +232,9 @@
     )
     matrix = backend.cast(matrix, dtype=matrix.dtype)
     c = Circuit(2)
-<<<<<<< HEAD
-    if backend.__class__.__name__ in ["CuQuantumBackend"]:
-=======
-    if backend.__class__.__name__ in [
-        "CuQuantumBackend",
-    ]:
->>>>>>> 745f6051
+    if backend.__class__.__name__ in [
+        "CuQuantumBackend",
+    ]:
         with pytest.raises(NotImplementedError):
             two_qubit_decomposition(0, 1, matrix, backend=backend)
     else:
