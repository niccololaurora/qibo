"""Testing DoubleBracketIteration model"""

import numpy as np
import pytest

from qibo import hamiltonians, set_backend
from qibo.hamiltonians import Hamiltonian
from qibo.models.dbi.double_bracket import (
    DoubleBracketCostFunction,
    DoubleBracketGeneratorType,
    DoubleBracketIteration,
    DoubleBracketScheduling,
)
from qibo.models.dbi.utils import *
from qibo.models.dbi.utils_dbr_strategies import (
    gradient_descent,
    select_best_dbr_generator,
)
from qibo.models.dbi.utils_scheduling import polynomial_step
from qibo.quantum_info import random_hermitian

NSTEPS = 3
seed = 10
"""Number of steps for evolution."""


@pytest.mark.parametrize("nqubits", [1, 2])
def test_double_bracket_iteration_canonical(backend, nqubits):
    """Check default (canonical) mode."""
    h0 = random_hermitian(2**nqubits, backend=backend, seed=seed)
    dbi = DoubleBracketIteration(
        Hamiltonian(nqubits, h0, backend=backend),
        mode=DoubleBracketGeneratorType.canonical,
    )
    initial_off_diagonal_norm = dbi.off_diagonal_norm
    for _ in range(NSTEPS):
        dbi(step=np.sqrt(0.001))

    assert initial_off_diagonal_norm > dbi.off_diagonal_norm


@pytest.mark.parametrize("nqubits", [1, 2])
def test_double_bracket_iteration_group_commutator(backend, nqubits):
    """Check group commutator mode."""
    h0 = random_hermitian(2**nqubits, backend=backend, seed=seed)
    d = backend.cast(np.diag(np.diag(backend.to_numpy(h0))))
    dbi = DoubleBracketIteration(
        Hamiltonian(nqubits, h0, backend=backend),
        mode=DoubleBracketGeneratorType.group_commutator,
    )
    initial_off_diagonal_norm = dbi.off_diagonal_norm

    # test first iteration with default d
    dbi(mode=DoubleBracketGeneratorType.group_commutator, step=0.01)
    for _ in range(NSTEPS):
        dbi(step=0.01, d=d)

    assert initial_off_diagonal_norm > dbi.off_diagonal_norm


<<<<<<< HEAD
@pytest.mark.parametrize("nqubits", [3])
def test_double_bracket_iteration_eval_dbr_unitary(backend, nqubits):
    r"""The bound is $$||e^{-[D,H]}-GC||\le s^{3/2}(||[H,[D,H]||+||[D,[D,H]]||$$"""
    h0 = random_hermitian(2**nqubits, backend=backend)
    d = backend.cast(np.diag(np.diag(backend.to_numpy(h0))))
    dbi = DoubleBracketIteration(
        Hamiltonian(nqubits, h0, backend=backend),
        mode=DoubleBracketGeneratorType.group_commutator,
    )

    for s in np.linspace(0.001, 0.01, NSTEPS):
        u = dbi.eval_dbr_unitary(
            s, d=d, mode=DoubleBracketGeneratorType.single_commutator
        )
        v = dbi.eval_dbr_unitary(
            s, d=d, mode=DoubleBracketGeneratorType.group_commutator
        )
        assert np.linalg.norm(backend.to_numpy(u - v)) < 10 * s**1.49 * (
            np.linalg.norm(backend.to_numpy(h0)) + np.linalg.norm(backend.to_numpy(d))
        ) * np.linalg.norm(backend.to_numpy(h0)) * np.linalg.norm(backend.to_numpy(d))


=======
>>>>>>> a92347f2
@pytest.mark.parametrize("nqubits", [1, 2])
def test_double_bracket_iteration_single_commutator(backend, nqubits):
    """Check single commutator mode."""
    h0 = random_hermitian(2**nqubits, backend=backend, seed=seed)
    d = backend.cast(np.diag(np.diag(backend.to_numpy(h0))))
    dbi = DoubleBracketIteration(
        Hamiltonian(nqubits, h0, backend=backend),
        mode=DoubleBracketGeneratorType.single_commutator,
    )
    initial_off_diagonal_norm = dbi.off_diagonal_norm

    # test first iteration with default d
    dbi(mode=DoubleBracketGeneratorType.single_commutator, step=0.01)

    for _ in range(NSTEPS):
        dbi(step=0.01, d=d)

    assert initial_off_diagonal_norm > dbi.off_diagonal_norm


@pytest.mark.parametrize("nqubits", [2, 3])
@pytest.mark.parametrize(
    "scheduling",
    [
        DoubleBracketScheduling.grid_search,
        DoubleBracketScheduling.hyperopt,
        DoubleBracketScheduling.simulated_annealing,
    ],
)
def test_variational_scheduling(backend, nqubits, scheduling):
    """Check schduling options."""
    h = 2

    # define the hamiltonian
    h0 = hamiltonians.TFIM(nqubits=nqubits, h=h)
    dbi = DoubleBracketIteration(h0, scheduling=scheduling)
    # find initial best step with look_ahead = 1
    initial_off_diagonal_norm = dbi.off_diagonal_norm
    for _ in range(NSTEPS):
        step = dbi.choose_step()
        dbi(step=step)
    assert initial_off_diagonal_norm > dbi.off_diagonal_norm


@pytest.mark.parametrize(
    "cost",
    [
        DoubleBracketCostFunction.off_diagonal_norm,
        DoubleBracketCostFunction.least_squares,
    ],
)
def test_polynomial_cost_function(backend, cost):
    nqubits = 2
    h0 = random_hermitian(2**nqubits, backend=backend, seed=seed)
    dbi = DoubleBracketIteration(
        Hamiltonian(nqubits, h0, backend=backend),
        mode=DoubleBracketGeneratorType.single_commutator,
        cost=cost,
        scheduling=DoubleBracketScheduling.polynomial_approximation,
    )
    initial_off_diagonal_norm = dbi.off_diagonal_norm
    for i in range(NSTEPS):
        s = dbi.choose_step(d=dbi.diagonal_h_matrix, n=5)
        dbi(step=s, d=dbi.off_diag_h)
    assert initial_off_diagonal_norm > dbi.off_diagonal_norm


def test_polynomial_energy_fluctuation(backend):
    nqubits = 4
    h0 = random_hermitian(2**nqubits, seed=seed, backend=backend)
    state = np.zeros(2**nqubits)
    state[0] = 1
    dbi = DoubleBracketIteration(
        Hamiltonian(nqubits, h0, backend=backend),
        mode=DoubleBracketGeneratorType.single_commutator,
        cost=DoubleBracketCostFunction.energy_fluctuation,
        scheduling=DoubleBracketScheduling.polynomial_approximation,
        ref_state=state,
    )
    for i in range(NSTEPS):
        s = dbi.choose_step(d=dbi.diagonal_h_matrix, n=5)
        dbi(step=s, d=dbi.diagonal_h_matrix)
    assert dbi.energy_fluctuation(state=state) < dbi.h0.energy_fluctuation(state=state)


@pytest.mark.parametrize("nqubits", [5, 6])
def test_polynomial_fail_cases(backend, nqubits):
    h0 = random_hermitian(2**nqubits, backend=backend, seed=seed)
    dbi = DoubleBracketIteration(
        Hamiltonian(nqubits, h0, backend=backend),
        mode=DoubleBracketGeneratorType.single_commutator,
        scheduling=DoubleBracketScheduling.polynomial_approximation,
    )
    with pytest.raises(ValueError):
        polynomial_step(dbi, n=2, n_max=1)
    assert polynomial_step(dbi, n=1) == None


def test_least_squares(backend):
    """Check least squares cost function."""
    nqubits = 4
    h0 = random_hermitian(2**nqubits, backend=backend, seed=seed)
    dbi = DoubleBracketIteration(
        Hamiltonian(nqubits, h0, backend=backend),
        cost=DoubleBracketCostFunction.least_squares,
    )
    d = np.diag(np.linspace(1, 2**nqubits, 2**nqubits)) / 2**nqubits
    initial_potential = dbi.least_squares(d=d)
    step = dbi.choose_step(d=d)
    dbi(d=d, step=step)
    assert dbi.least_squares(d=d) < initial_potential


@pytest.mark.parametrize("compare_canonical", [True, False])
@pytest.mark.parametrize("step", [None, 1e-3])
@pytest.mark.parametrize("nqubits", [2, 3])
def test_select_best_dbr_generator(backend, nqubits, step, compare_canonical):
    h0 = random_hermitian(2**nqubits, backend=backend, seed=seed)
    dbi = DoubleBracketIteration(
        Hamiltonian(nqubits, h0, backend=backend),
        mode=DoubleBracketGeneratorType.single_commutator,
    )
    initial_off_diagonal_norm = dbi.off_diagonal_norm
    generate_local_Z = generate_Z_operators(nqubits, backend=backend)
    Z_ops = list(generate_local_Z.values())
    for _ in range(NSTEPS):
        dbi, idx, step, flip_sign = select_best_dbr_generator(
            dbi,
            Z_ops,
            compare_canonical=compare_canonical,
            step=step,
        )
    assert dbi.off_diagonal_norm < initial_off_diagonal_norm


@pytest.mark.parametrize("step", [None, 1e-3])
def test_params_to_diagonal_operator(backend, step):
    nqubits = 2
    pauli_operator_dict = generate_pauli_operator_dict(
        nqubits, parameterization_order=1, backend=backend
    )
    params = [1, 2, 3]
    operator_pauli = sum(
        [params[i] * list(pauli_operator_dict.values())[i] for i in range(nqubits)]
    )
    backend.assert_allclose(
        operator_pauli,
        params_to_diagonal_operator(
            params,
            nqubits=nqubits,
            parameterization=ParameterizationTypes.pauli,
            pauli_operator_dict=pauli_operator_dict,
        ),
    )
    operator_element = params_to_diagonal_operator(
        params,
        nqubits=nqubits,
        parameterization=ParameterizationTypes.computational,
    )
    for i in range(len(params)):
        backend.assert_allclose(
            backend.cast(backend.to_numpy(operator_element).diagonal())[i], params[i]
        )


@pytest.mark.parametrize("order", [1, 2])
def test_gradient_descent(backend, order):
    nqubits = 2
    h0 = random_hermitian(2**nqubits, seed=seed, backend=backend)
    dbi = DoubleBracketIteration(
        Hamiltonian(nqubits, h0, backend=backend),
        mode=DoubleBracketGeneratorType.single_commutator,
        scheduling=DoubleBracketScheduling.hyperopt,
        cost=DoubleBracketCostFunction.off_diagonal_norm,
    )
    initial_off_diagonal_norm = dbi.off_diagonal_norm
    pauli_operator_dict = generate_pauli_operator_dict(
        nqubits,
        parameterization_order=order,
        backend=backend,
    )
    pauli_operators = list(pauli_operator_dict.values())
    # let initial d be approximation of $\Delta(H)
    d_coef_pauli = decompose_into_pauli_basis(
        dbi.diagonal_h_matrix, pauli_operators=pauli_operators
    )
    d_pauli = sum([d_coef_pauli[i] * pauli_operators[i] for i in range(nqubits)])
    loss_hist_pauli, d_params_hist_pauli, s_hist_pauli = gradient_descent(
        dbi,
        NSTEPS,
        d_coef_pauli,
        ParameterizationTypes.pauli,
        pauli_operator_dict=pauli_operator_dict,
        pauli_parameterization_order=order,
    )
    assert loss_hist_pauli[-1] < initial_off_diagonal_norm

    # computational basis
    d_coef_computational_partial = backend.cast(backend.to_numpy(d_pauli).diagonal())
    (
        loss_hist_computational_partial,
        _,
        _,
    ) = gradient_descent(
        dbi, NSTEPS, d_coef_computational_partial, ParameterizationTypes.computational
    )
    assert loss_hist_computational_partial[-1] < initial_off_diagonal_norm<|MERGE_RESOLUTION|>--- conflicted
+++ resolved
@@ -58,31 +58,6 @@
     assert initial_off_diagonal_norm > dbi.off_diagonal_norm
 
 
-<<<<<<< HEAD
-@pytest.mark.parametrize("nqubits", [3])
-def test_double_bracket_iteration_eval_dbr_unitary(backend, nqubits):
-    r"""The bound is $$||e^{-[D,H]}-GC||\le s^{3/2}(||[H,[D,H]||+||[D,[D,H]]||$$"""
-    h0 = random_hermitian(2**nqubits, backend=backend)
-    d = backend.cast(np.diag(np.diag(backend.to_numpy(h0))))
-    dbi = DoubleBracketIteration(
-        Hamiltonian(nqubits, h0, backend=backend),
-        mode=DoubleBracketGeneratorType.group_commutator,
-    )
-
-    for s in np.linspace(0.001, 0.01, NSTEPS):
-        u = dbi.eval_dbr_unitary(
-            s, d=d, mode=DoubleBracketGeneratorType.single_commutator
-        )
-        v = dbi.eval_dbr_unitary(
-            s, d=d, mode=DoubleBracketGeneratorType.group_commutator
-        )
-        assert np.linalg.norm(backend.to_numpy(u - v)) < 10 * s**1.49 * (
-            np.linalg.norm(backend.to_numpy(h0)) + np.linalg.norm(backend.to_numpy(d))
-        ) * np.linalg.norm(backend.to_numpy(h0)) * np.linalg.norm(backend.to_numpy(d))
-
-
-=======
->>>>>>> a92347f2
 @pytest.mark.parametrize("nqubits", [1, 2])
 def test_double_bracket_iteration_single_commutator(backend, nqubits):
     """Check single commutator mode."""
