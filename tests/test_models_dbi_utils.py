--- conflicted
+++ resolved
@@ -15,13 +15,6 @@
 """Number of steps for evolution."""
 
 
-<<<<<<< HEAD
-@pytest.mark.parametrize("nqubits", [2, 3])
-def test_generate_Z_operators(nqubits):
-    h0 = random_hermitian(2**nqubits)
-    dbi = DoubleBracketIteration(Hamiltonian(nqubits=nqubits, matrix=h0))
-    generate_Z = generate_Z_operators(nqubits)
-=======
 @pytest.mark.parametrize("nqubits", [1, 2])
 def test_generate_Z_operators(backend, nqubits):
     h0 = random_hermitian(2**nqubits, backend=backend)
@@ -29,7 +22,6 @@
         Hamiltonian(nqubits=nqubits, matrix=h0, backend=backend)
     )
     generate_Z = generate_Z_operators(nqubits, backend=backend)
->>>>>>> 46c10ca8
     Z_ops = list(generate_Z.values())
 
     delta_h0 = dbi.diagonal_h_matrix
@@ -39,11 +31,7 @@
     assert norm_diff < 1e-3
 
 
-<<<<<<< HEAD
-@pytest.mark.parametrize("nqubits", [2, 3])
-=======
 @pytest.mark.parametrize("nqubits", [1, 2])
->>>>>>> 46c10ca8
 @pytest.mark.parametrize("step", [0.1, None])
 def test_select_best_dbr_generator(backend, nqubits, step):
     h0 = random_hermitian(2**nqubits, seed=1, backend=backend)
