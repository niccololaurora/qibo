--- conflicted
+++ resolved
@@ -115,13 +115,9 @@
         Returns:
             ndarray: Reshaped state.
         """
-<<<<<<< HEAD
-        return self.engine._clifford_pre_execution_reshape(state, pack)
-=======
         return self.engine._clifford_pre_execution_reshape(  # pylint: disable=protected-access
-            state
-        )
->>>>>>> d1fe5a95
+            state, pack
+        )
 
     def _clifford_post_execution_reshape(self, state, nqubits):
         """Reshape the symplectic matrix to the shape needed by the engine after circuit execution.
