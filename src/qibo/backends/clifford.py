--- conflicted
+++ resolved
@@ -27,13 +27,8 @@
     def __init__(self, engine=None):
         super().__init__()
 
-<<<<<<< HEAD
-        if engine is None:
-            from qibo.backends import _check_backend  # pylint: disable=C0415
-=======
         if engine == "stim":
             import stim  # pylint: disable=C0415
->>>>>>> 62c4dfdf
 
             engine = "numpy"
             self.platform = "stim"
