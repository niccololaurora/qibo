import os
from importlib import import_module

import numpy as np

from qibo.backends.abstract import Backend
from qibo.backends.clifford import CliffordBackend
from qibo.backends.npmatrices import NumpyMatrices
from qibo.backends.numpy import NumpyBackend
from qibo.backends.pytorch import PyTorchBackend
from qibo.backends.qulacs import QulacsBackend
from qibo.backends.tensorflow import TensorflowBackend
from qibo.config import log, raise_error

QIBO_NATIVE_BACKENDS = ("numpy", "tensorflow", "pytorch")
QIBO_NON_NATIVE_BACKENDS = ("qibojit", "qibolab", "qibo-cloud-backends", "qibotn")


class MetaBackend:
    """Meta-backend class which takes care of loading the qibo backends."""

    @staticmethod
    def load(backend: str, **kwargs) -> Backend:
        """Loads the native qibo backend.

        Args:
            backend (str): Name of the backend to load.
            kwargs (dict): Additional arguments for the qibo backend.
        Returns:
            qibo.backends.abstract.Backend: The loaded backend.
        """

        if backend == "numpy":
            return NumpyBackend()
        elif backend == "tensorflow":
            return TensorflowBackend()
        elif backend == "pytorch":
            return PyTorchBackend()
        elif backend == "clifford":
            engine = kwargs.pop("platform", None)
            kwargs["engine"] = engine
            return CliffordBackend(**kwargs)
        else:
            raise_error(
                ValueError,
                f"Backend {backend} is not available. The native qibo backends are {QIBO_NATIVE_BACKENDS}.",
            )

    def list_available(self) -> dict:
        """Lists all the available native qibo backends."""
        available_backends = {}
        for backend in QIBO_NATIVE_BACKENDS:
            try:
<<<<<<< HEAD
                return CupyBackend()
            except (ModuleNotFoundError, ImportError):
                return NumbaBackend()

    elif backend == "tensorflow":
        return TensorflowBackend()

    elif backend == "pytorch":
        return PyTorchBackend()

    elif backend == "numpy":
        return NumpyBackend()

    elif backend == "qibolab":  # pragma: no cover
        from qibolab.backends import QibolabBackend  # pylint: disable=E0401

        return QibolabBackend(**kwargs)

    elif backend == "qibotn":  # pragma: no cover

        platform = kwargs.get("platform")
        if platform == "cutensornet":  # pragma: no cover
            from qibotn.backends.cutensornet import CuTensorNet  # pylint: disable=E0401

            return CuTensorNet(kwargs["runcard"])
        elif platform == "qutensornet":  # pragma: no cover
            from qibotn.backends.quimb import QuimbBackend  # pylint: disable=E0401

            return QuimbBackend(kwargs["runcard"])

    elif backend == "clifford":
        return CliffordBackend(kwargs["platform"])
    elif backend == "qibo-client":  # pragma: no cover
        from qibo_cloud_backends.qibo_client import (  # pylint: disable=E0401
            QiboClientBackend,
        )

        return QiboClientBackend(**kwargs)
    elif backend == "qiskit":  # pragma: no cover
        from qibo_cloud_backends.qiskit_client import (  # pylint: disable=E0401
            QiskitClientBackend,
        )

        return QiskitClientBackend(**kwargs)
    elif backend == "qulacs":
        return QulacsBackend()
    else:  # pragma: no cover
        raise_error(ValueError, f"Backend {backend} is not available.")
=======
                MetaBackend.load(backend)
                available = True
            except:  # pragma: no cover
                available = False
            available_backends[backend] = available
        return available_backends
>>>>>>> a61f9f75


class GlobalBackend(NumpyBackend):
    """The global backend will be used as default by ``circuit.execute()``."""

    _instance = None
    _dtypes = {"double": "complex128", "single": "complex64"}
    _default_order = [
        {"backend": "qibojit", "platform": "cupy"},
        {"backend": "qibojit", "platform": "numba"},
        {"backend": "tensorflow"},
        {"backend": "numpy"},
        {"backend": "pytorch"},
    ]

    def __new__(cls):
        if cls._instance is not None:
            return cls._instance

        backend = os.environ.get("QIBO_BACKEND")
        if backend:  # pragma: no cover
            # Create backend specified by user
            platform = os.environ.get("QIBO_PLATFORM")
            cls._instance = construct_backend(backend, platform=platform)
        else:
            # Create backend according to default order
            for kwargs in cls._default_order:
                try:
                    cls._instance = construct_backend(**kwargs)
                    break
                except (ModuleNotFoundError, ImportError):
                    pass

        if cls._instance is None:  # pragma: no cover
            raise_error(RuntimeError, "No backends available.")

        log.info(f"Using {cls._instance} backend on {cls._instance.device}")
        return cls._instance

    @classmethod
    def set_backend(cls, backend, **kwargs):  # pragma: no cover
        if (
            cls._instance is None
            or cls._instance.name != backend
            or cls._instance.platform != kwargs.get("platform")
        ):
            cls._instance = construct_backend(backend, **kwargs)
        log.info(f"Using {cls._instance} backend on {cls._instance.device}")


class QiboMatrices:
    def __init__(self, dtype="complex128"):
        self.create(dtype)

    def create(self, dtype):
        self.matrices = NumpyMatrices(dtype)
        self.I = self.matrices.I(2)
        self.X = self.matrices.X
        self.Y = self.matrices.Y
        self.Z = self.matrices.Z
        self.SX = self.matrices.SX
        self.H = self.matrices.H
        self.S = self.matrices.S
        self.SDG = self.matrices.SDG
        self.CNOT = self.matrices.CNOT
        self.CY = self.matrices.CY
        self.CZ = self.matrices.CZ
        self.CSX = self.matrices.CSX
        self.CSXDG = self.matrices.CSXDG
        self.SWAP = self.matrices.SWAP
        self.iSWAP = self.matrices.iSWAP
        self.SiSWAP = self.matrices.SiSWAP
        self.SiSWAPDG = self.matrices.SiSWAPDG
        self.FSWAP = self.matrices.FSWAP
        self.ECR = self.matrices.ECR
        self.SYC = self.matrices.SYC
        self.TOFFOLI = self.matrices.TOFFOLI


matrices = QiboMatrices()


def get_backend():
    return str(GlobalBackend())


def set_backend(backend, **kwargs):
    GlobalBackend.set_backend(backend, **kwargs)


def get_precision():
    return GlobalBackend().precision


def set_precision(precision):
    GlobalBackend().set_precision(precision)
    matrices.create(GlobalBackend().dtype)


def get_device():
    return GlobalBackend().device


def set_device(device):
    parts = device[1:].split(":")
    if device[0] != "/" or len(parts) < 2 or len(parts) > 3:
        raise_error(
            ValueError,
            "Device name should follow the pattern: /{device type}:{device number}.",
        )
    backend = GlobalBackend()
    backend.set_device(device)
    log.info(f"Using {backend} backend on {backend.device}")


def get_threads():
    return GlobalBackend().nthreads


def set_threads(nthreads):
    if not isinstance(nthreads, int):
        raise_error(TypeError, "Number of threads must be integer.")
    if nthreads < 1:
        raise_error(ValueError, "Number of threads must be positive.")
    GlobalBackend().set_threads(nthreads)


def _check_backend(backend):
    if backend is None:
        return GlobalBackend()

    return backend


def list_available_backends() -> dict:
    """Lists all the backends that are available."""
    available_backends = MetaBackend().list_available()
    for backend in QIBO_NON_NATIVE_BACKENDS:
        try:
            module = import_module(backend.replace("-", "_"))
            available = getattr(module, "MetaBackend")().list_available()
        except:
            available = False
        available_backends.update({backend: available})
    return available_backends


def construct_backend(backend, **kwargs) -> Backend:
    """Construct a generic native or non-native qibo backend.
    Args:
        backend (str): Name of the backend to load.
        kwargs (dict): Additional arguments for constructing the backend.
    Returns:
        qibo.backends.abstract.Backend: The loaded backend.

    """
    if backend in QIBO_NATIVE_BACKENDS + ("clifford",):
        return MetaBackend.load(backend, **kwargs)
    elif backend in QIBO_NON_NATIVE_BACKENDS:
        module = import_module(backend.replace("-", "_"))
        return getattr(module, "MetaBackend").load(**kwargs)
    else:
        raise_error(
            ValueError,
            f"Backend {backend} is not available. To check which backends are installed use `qibo.list_available_backends()`.",
        )


def _check_backend_and_local_state(seed, backend):
    if (
        seed is not None
        and not isinstance(seed, int)
        and not isinstance(seed, np.random.Generator)
    ):
        raise_error(
            TypeError, "seed must be either type int or numpy.random.Generator."
        )

    backend = _check_backend(backend)

    if seed is None or isinstance(seed, int):
        if backend.__class__.__name__ in [
            "CupyBackend",
            "CuQuantumBackend",
        ]:  # pragma: no cover
            local_state = backend.np.random.default_rng(seed)
        else:
            local_state = np.random.default_rng(seed)
    else:
        local_state = seed

    return backend, local_state<|MERGE_RESOLUTION|>--- conflicted
+++ resolved
@@ -40,6 +40,8 @@
             engine = kwargs.pop("platform", None)
             kwargs["engine"] = engine
             return CliffordBackend(**kwargs)
+        elif backend == "qulacs":
+            return QulacsBackend()
         else:
             raise_error(
                 ValueError,
@@ -51,63 +53,12 @@
         available_backends = {}
         for backend in QIBO_NATIVE_BACKENDS:
             try:
-<<<<<<< HEAD
-                return CupyBackend()
-            except (ModuleNotFoundError, ImportError):
-                return NumbaBackend()
-
-    elif backend == "tensorflow":
-        return TensorflowBackend()
-
-    elif backend == "pytorch":
-        return PyTorchBackend()
-
-    elif backend == "numpy":
-        return NumpyBackend()
-
-    elif backend == "qibolab":  # pragma: no cover
-        from qibolab.backends import QibolabBackend  # pylint: disable=E0401
-
-        return QibolabBackend(**kwargs)
-
-    elif backend == "qibotn":  # pragma: no cover
-
-        platform = kwargs.get("platform")
-        if platform == "cutensornet":  # pragma: no cover
-            from qibotn.backends.cutensornet import CuTensorNet  # pylint: disable=E0401
-
-            return CuTensorNet(kwargs["runcard"])
-        elif platform == "qutensornet":  # pragma: no cover
-            from qibotn.backends.quimb import QuimbBackend  # pylint: disable=E0401
-
-            return QuimbBackend(kwargs["runcard"])
-
-    elif backend == "clifford":
-        return CliffordBackend(kwargs["platform"])
-    elif backend == "qibo-client":  # pragma: no cover
-        from qibo_cloud_backends.qibo_client import (  # pylint: disable=E0401
-            QiboClientBackend,
-        )
-
-        return QiboClientBackend(**kwargs)
-    elif backend == "qiskit":  # pragma: no cover
-        from qibo_cloud_backends.qiskit_client import (  # pylint: disable=E0401
-            QiskitClientBackend,
-        )
-
-        return QiskitClientBackend(**kwargs)
-    elif backend == "qulacs":
-        return QulacsBackend()
-    else:  # pragma: no cover
-        raise_error(ValueError, f"Backend {backend} is not available.")
-=======
                 MetaBackend.load(backend)
                 available = True
             except:  # pragma: no cover
                 available = False
             available_backends[backend] = available
         return available_backends
->>>>>>> a61f9f75
 
 
 class GlobalBackend(NumpyBackend):
