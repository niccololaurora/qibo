--- conflicted
+++ resolved
@@ -1,9 +1,3 @@
-<<<<<<< HEAD
-#include <algorithm>
-#include <iterator>
-#include "apply_gate.h"
-=======
->>>>>>> 0a27d5a3
 #include "tensorflow/core/framework/op_kernel.h"
 #include "tensorflow/core/util/work_sharder.h"
 #include "apply_gate.h"
@@ -20,47 +14,16 @@
 // CPU specialization
 template <typename T>
 struct ApplyGateFunctor<CPUDevice, T> {
-<<<<<<< HEAD
-  void operator()(const CPUDevice& d, T* state, const T* gate, int nqubits,
-                  int target, const int32* control, int ncontrol) {
-=======
   void operator()(const OpKernelContext* context, const CPUDevice& d, T* state,
                   const T* gate, int nqubits, int target) {
->>>>>>> 0a27d5a3
     const int64 nstates = std::pow(2, nqubits);
     const int64 tk = std::pow(2, nqubits - target - 1);
 
-<<<<<<< HEAD
-    std::set<int64> cks;
-    int64 cktot = 0;
-    for (int i = 0; i < ncontrol; i++) {
-      int64 ck_temp = std::pow(2, nqubits - control[i] - 1);
-      cks.insert(ck_temp);
-      cktot += ck_temp;
-    }
-
-    for (auto g = 0; g < nstates; g += 2 * tk) {
-      auto i = g;
-      while (i < g + tk) {
-        if (cks.find(i) != cks.end()) {
-          cks.erase(i);
-          i += 2 * i;
-        }
-        else {
-          const auto i1 = i + cktot;
-          const auto i2 = i1 + tk;
-          const auto buffer = state[i1];
-          state[i1] = gate[0] * state[i1] + gate[1] * state[i2];
-          state[i2] = gate[2] * buffer + gate[3] * state[i2];
-          i++;
-        }
-=======
     auto DoWork = [&](int64 g, int64 w) {
       for (auto i = g; i < g + k; i++) {
         const auto buffer = state[i];
         state[i] = gate[0] * state[i] + gate[1] * state[i + k];
         state[i + k] = gate[2] * buffer + gate[3] * state[i + k];
->>>>>>> 0a27d5a3
       }
     };
 
@@ -92,18 +55,9 @@
         errors::Unimplemented("ApplyGate operator not implemented for GPU."));
 
     // call the implementation
-<<<<<<< HEAD
-    ApplyGateFunctor<Device, T>()(context->eigen_device<Device>(),
-                                  state.flat<T>().data(),
-                                  gate.flat<T>().data(),
-                                  nqubits, target,
-                                  control.flat<int32>().data(),
-                                  ncontrol);
-=======
     ApplyGateFunctor<Device, T>()(context, context->eigen_device<Device>(),
                                   state.flat<T>().data(), gate.flat<T>().data(),
                                   nqubits, target);
->>>>>>> 0a27d5a3
 
     context->set_output(0, state);
   }
