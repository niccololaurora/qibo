# -*- coding: utf-8 -*-
# @authors: S. Efthymiou
import numpy as np
import tensorflow as tf
import joblib
from qibo.config import raise_error
from qibo.base import gates
from qibo import gates as gate_module
from qibo.tensorflow import callbacks, circuit, measurements
from qibo.tensorflow import distutils as utils
from qibo.tensorflow import custom_operators as op
from typing import Dict, List, Optional, Set, Tuple, Union
InitStateType = Union[np.ndarray, tf.Tensor, utils.DistributedState]
OutputType = Union[utils.DistributedState, measurements.CircuitResult]


class TensorflowDistributedCircuit(circuit.TensorflowCircuit):
    """Distributed implementation of :class:`qibo.base.circuit.BaseCircuit` in Tensorflow.

    Uses multiple `accelerator` devices (GPUs) for applying gates to the state vector.
    The full state vector is saved in the given `memory device` (usually the CPU)
    during the simulation. A gate is applied by splitting the state to pieces
    and copying each piece to an accelerator device that is used to perform the
    matrix multiplication. An `accelerator` device can be used more than once
    resulting to logical devices that are more than the physical accelerators in
    the system.

    Distributed circuits currently do not support native tensorflow gates,
    compilation and callbacks.

    Example:
        ::

            from qibo.models import Circuit
            # The system has two GPUs and we would like to use each GPU twice
            # resulting to four total logical accelerators
            accelerators = {'/GPU:0': 2, '/GPU:1': 2}
            # Define a circuit on 32 qubits to be run in the above GPUs keeping
            # the full state vector in the CPU memory.
            c = Circuit(32, accelerators, memory_device="/CPU:0")

    Args:
        nqubits (int): Total number of qubits in the circuit.
        accelerators (dict): Dictionary that maps device names to the number of
            times each device will be used.
            The total number of logical devices must be a power of 2.
        memory_device (str): Name of the device where the full state will be
            saved (usually the CPU).
    """

    def __init__(self,
                 nqubits: int,
                 accelerators: Dict[str, int],
                 memory_device: str = "/CPU:0"):
        super(TensorflowDistributedCircuit, self).__init__(nqubits)
        self._init_kwargs.update({"accelerators": accelerators,
                                  "memory_device": memory_device})
        self.ndevices = sum(accelerators.values())
        self.nglobal = float(np.log2(self.ndevices))
        if not (self.nglobal.is_integer() and self.nglobal > 0):
            raise_error(ValueError, "Number of calculation devices should be a power "
                                    "of 2 but is {}.".format(self.ndevices))
        self.nglobal = int(self.nglobal)
        self.nlocal = self.nqubits - self.nglobal

        self.memory_device = memory_device
        self.calc_devices = accelerators
        self.queues = utils.DistributedQueues(self, gate_module)

    def _set_nqubits(self, gate):
        # Do not set ``gate.nqubits`` during gate addition because this will
        # be set by ``self.queues`` when creating the gates on each device.
        if gate._nqubits is not None:
            raise_error(ValueError, "Attempting to add gate with preset number of "
                                    "qubits in distributed circuit.")

    def on_qubits(self, *q):
        if self.queues.queues:
            raise_error(RuntimeError, "Cannot use distributed circuit as a "
                                      "subroutine after it was executed.")
        return super(TensorflowDistributedCircuit, self).on_qubits(*q)

    def copy(self, deep: bool = True) -> "TensorflowDistributedCircuit":
        if not deep:
            raise_error(ValueError, "Non-deep copy is not allowed for distributed "
                                    "circuits because they modify gate objects.")
        return super(TensorflowDistributedCircuit, self).copy(deep)

    def _fuse_copy(self) -> "TensorflowDistributedCircuit":
        return self.copy(deep=True)

    def fuse(self) -> "TensorflowDistributedCircuit":
        if self.queues.queues:
            raise_error(RuntimeError, "Cannot fuse distributed circuit after "
                                      "its first execution.")
        return super(TensorflowDistributedCircuit, self).fuse()

    def with_noise(self, noise_map, measurement_noise=None):
        raise_error(NotImplementedError, "Distributed circuit does not support "
                                         "density matrices yet.")

    def _add(self, gate: gates.Gate):
        """Adds a gate in the circuit (inherited from :class:`qibo.base.circuit.BaseCircuit`).

        Also checks that there are sufficient qubits to use as global.
        """
        if not isinstance(gate, gate_module.TensorflowGate):
            raise_error(NotImplementedError, "Distributed circuit does not "
                                             "support native tensorflow gates.")
        if isinstance(gate, gates.VariationalLayer):
            gate._prepare()
        elif isinstance(gate, gates.ProbabilisticNoiseChannel):
            raise_error(NotImplementedError, "Distributed circuit does not "
                                             "noise channels.")
        elif (self.nqubits - len(gate.target_qubits) < self.nglobal and
              not isinstance(gate, gates.M)):
            raise_error(ValueError, "Insufficient qubits to use for global in "
                                    "distributed circuit.")
        super(TensorflowDistributedCircuit, self)._add(gate)

    def compile(self):
        """"""
        raise_error(RuntimeError, "Cannot compile circuit that uses custom operators.")

    def _device_job(self, state: tf.Tensor, gates: List["TensorflowGate"]) -> tf.Tensor:
        for gate in gates:
            state = gate(state)
        return state

    def _joblib_execute(self, state: utils.DistributedState,
                        queues: List[List["TensorflowGate"]]):
        """Executes gates in ``accelerators`` in parallel.

        Args:
            queues: List that holds the gates to be applied by each accelerator.
                Has shape ``(ndevices, ngates_i)`` where ``ngates_i`` is the
                number of gates to be applied by accelerator ``i``.
        """
        def device_job(ids, device):
            for i in ids:
                with tf.device(device):
                    piece = self._device_job(state.pieces[i], queues[i])
                    state.pieces[i].assign(piece)
                    del(piece)

        pool = joblib.Parallel(n_jobs=len(self.calc_devices),
                               prefer="threads")
        pool(joblib.delayed(device_job)(ids, device)
             for device, ids in self.queues.device_to_ids.items())

    def _swap(self, state: utils.DistributedState, global_qubit: int, local_qubit: int):
        m = self.queues.qubits.reduced_global[global_qubit]
        m = self.nglobal - m - 1
        t = 1 << m
        for g in range(self.ndevices // 2):
            i = ((g >> m) << (m + 1)) + (g & (t - 1))
            local_eff = self.queues.qubits.reduced_local[local_qubit]
            with tf.device(self.memory_device):
                op.swap_pieces(state.pieces[i], state.pieces[i + t],
                               local_eff, self.nlocal)

    def _revert_swaps(self, state: utils.DistributedState, swap_pairs: List[Tuple[int, int]]):
        for q1, q2 in swap_pairs:
            if q1 not in self.queues.qubits.set:
                q1, q2 = q2, q1
            self._swap(state, q1, q2)

    def _special_gate_execute(self, state: utils.DistributedState,
                              gate: Union["TensorflowGate"]):
        """Executes special gates on ``memory_device``.

        Currently special gates are ``Flatten`` or ``CallbackGate``.
        This method calculates the full state vector because special gates
        are not implemented for state pieces.
        """
        with tf.device(self.memory_device):
            # Reverse all global SWAPs that happened so far
            self._revert_swaps(state, reversed(gate.swap_reset))
            full_state = state.vector
            if isinstance(gate, gates.CallbackGate):
                gate(full_state)
            else:
                full_state = gate(full_state)
                state.assign_vector(full_state)
            # Redo all global SWAPs that happened so far
            self._revert_swaps(state, gate.swap_reset)

<<<<<<< HEAD
    def _execute(self, initial_state: Optional[InitStateType] = None
                 ) -> utils.DistributedState:
        """Performs all circuit gates on the state vector."""
=======
    def _execute(self, initial_state: Optional[InitStateType] = None,
                 nshots: Optional[int] = None) -> OutputType:
        """Performs ``circuit.execute``."""
        self._final_state = None
>>>>>>> 8e153dc9
        state = self.get_initial_state(initial_state)

        special_gates = iter(self.queues.special_queue)
        for i, queues in enumerate(self.queues.queues):
            if queues:  # standard gate
                self._joblib_execute(state, queues)
            else: # special gate
                gate = next(special_gates)
                if isinstance(gate, tuple): # SWAP global-local qubit
                    self._swap(state, *gate)
                else:
                    self._special_gate_execute(state, gate)
        for gate in special_gates: # pragma: no cover
            self._special_gate_execute(state, gate)

        self._final_state = state
        return state

    def _device_execute(self, initial_state: Optional[InitStateType] = None
                        ) -> utils.DistributedState:
        """Executes circuit and checks for OOM errors."""
        oom_error = tf.python.framework.errors_impl.ResourceExhaustedError
        try:
            return self._execute(initial_state)
        except oom_error:
            raise_error(RuntimeError, "State does not fit in memory during distributed "
                                      "execution. Please create a new circuit with "
                                      "different device configuration and try again.")

    def _sample_measurements(self, state: utils.DistributedState, nshots: int
                             ) -> tf.Tensor:
        """Generates measurement samples from the given state vector."""
        with tf.device(self.memory_device):
<<<<<<< HEAD
            samples = self.measurement_gate(
                state.vector, nshots, samples_only=True,
                is_density_matrix=self.using_density_matrix)
        return samples
=======
            samples = self.measurement_gate(state.vector, nshots, samples_only=True,
                                            is_density_matrix=self.using_density_matrix)
            self.measurement_gate_result = measurements.GateResult(
                self.measurement_gate.qubits, decimal_samples=samples)
            result = measurements.CircuitResult(
                self.measurement_tuples, self.measurement_gate_result)
        return result
>>>>>>> 8e153dc9

    def execute(self, initial_state: Optional[InitStateType] = None,
                nshots: Optional[int] = None) -> OutputType:
        """Equivalent to :meth:`qibo.tensorflow.circuit.TensorflowCircuit.execute`.

        If measurements are not specified this returns a
        :class:`qibo.tensorflow.distutils.DistributedState` instead of a
        ``tf.Tensor``. This avoids creating multiple copies of large states in
        the CPU memory.
        """
        return super(TensorflowDistributedCircuit, self).execute(
            initial_state=initial_state, nshots=nshots)

    def get_initial_state(
          self, state: Optional[Union[InitStateType, str]] = None
          ) -> tf.Tensor:
        """"""
        if not self.queues.queues and self.queue:
            self.queues.set(self.queue)
        if state is None:
            return utils.DistributedState.default(self)
        elif isinstance(state, str):
            return getattr(utils.DistributedState, state)(self)
        elif isinstance(state, utils.DistributedState):
            return state
        full_state = super(TensorflowDistributedCircuit,
                           self).get_initial_state(state)
        return utils.DistributedState.from_vector(full_state, self)<|MERGE_RESOLUTION|>--- conflicted
+++ resolved
@@ -185,16 +185,10 @@
             # Redo all global SWAPs that happened so far
             self._revert_swaps(state, gate.swap_reset)
 
-<<<<<<< HEAD
     def _execute(self, initial_state: Optional[InitStateType] = None
                  ) -> utils.DistributedState:
         """Performs all circuit gates on the state vector."""
-=======
-    def _execute(self, initial_state: Optional[InitStateType] = None,
-                 nshots: Optional[int] = None) -> OutputType:
-        """Performs ``circuit.execute``."""
         self._final_state = None
->>>>>>> 8e153dc9
         state = self.get_initial_state(initial_state)
 
         special_gates = iter(self.queues.special_queue)
@@ -228,20 +222,10 @@
                              ) -> tf.Tensor:
         """Generates measurement samples from the given state vector."""
         with tf.device(self.memory_device):
-<<<<<<< HEAD
             samples = self.measurement_gate(
                 state.vector, nshots, samples_only=True,
                 is_density_matrix=self.using_density_matrix)
         return samples
-=======
-            samples = self.measurement_gate(state.vector, nshots, samples_only=True,
-                                            is_density_matrix=self.using_density_matrix)
-            self.measurement_gate_result = measurements.GateResult(
-                self.measurement_gate.qubits, decimal_samples=samples)
-            result = measurements.CircuitResult(
-                self.measurement_tuples, self.measurement_gate_result)
-        return result
->>>>>>> 8e153dc9
 
     def execute(self, initial_state: Optional[InitStateType] = None,
                 nshots: Optional[int] = None) -> OutputType:
