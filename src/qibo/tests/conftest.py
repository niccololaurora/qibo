"""
conftest.py

Pytest fixtures.
"""
import sys
import pytest
from qibo.backends import construct_backend


INACTIVE_TESTS = {
    "qibo.tests.test_backends_agreement",
    "qibo.tests.test_backends_init",
    "qibo.tests.test_backends_matrices",
    "qibo.tests.test_core_circuit_backpropagation",
    "qibo.tests.test_core_distcircuit_execution",
    "qibo.tests.test_core_distcircuit",
    "qibo.tests.test_core_distutils",
<<<<<<< HEAD
    "qibo.tests.test_core_hamiltonians_from_symbols",
    "qibo.tests.test_core_hamiltonians_symbolic",
    "qibo.tests.test_core_hamiltonians_trotter",
    "qibo.tests.test_core_hamiltonians",
=======
>>>>>>> ead72483
    "qibo.tests.test_core_measurements",
    "qibo.tests.test_core_states_distributed",
    "qibo.tests.test_core_states",
    "qibo.tests.test_models_evolution",
    "qibo.tests.test_models_qgan",
    "qibo.tests.test_models_variational",
}

# backends to be tested
BACKENDS = ["numpy", "tensorflow", "qibojit-numba", "qibojit-cupy"]


def get_backend(backend_name):
    if "-" in backend_name:
        name, platform = backend_name.split("-")
    else:
        name, platform = backend_name, None
    return construct_backend(name, platform=platform)

# ignore backends that are not available in the current testing environment
AVAILABLE_BACKENDS = []
for backend_name in BACKENDS:
    try:
        get_backend(backend_name)
        AVAILABLE_BACKENDS.append(backend_name)
    except (ModuleNotFoundError, ImportError):
        pass


def pytest_runtest_setup(item):
    ALL = {"darwin", "linux"}
    supported_platforms = ALL.intersection(
        mark.name for mark in item.iter_markers())
    plat = sys.platform
    if supported_platforms and plat not in supported_platforms:  # pragma: no cover
        # case not covered by workflows
        pytest.skip("Cannot run test on platform {}.".format(plat))


def pytest_configure(config):
    config.addinivalue_line("markers", "linux: mark test to run only on linux")


@pytest.fixture
def backend(backend_name):
    yield get_backend(backend_name)


def pytest_generate_tests(metafunc):
    module_name = metafunc.module.__name__
    if module_name in INACTIVE_TESTS:
        pytest.skip()

    if "backend_name" in metafunc.fixturenames:
        metafunc.parametrize("backend_name", AVAILABLE_BACKENDS)

    if "accelerators" in metafunc.fixturenames:
        metafunc.parametrize("accelerators", [None])<|MERGE_RESOLUTION|>--- conflicted
+++ resolved
@@ -16,13 +16,6 @@
     "qibo.tests.test_core_distcircuit_execution",
     "qibo.tests.test_core_distcircuit",
     "qibo.tests.test_core_distutils",
-<<<<<<< HEAD
-    "qibo.tests.test_core_hamiltonians_from_symbols",
-    "qibo.tests.test_core_hamiltonians_symbolic",
-    "qibo.tests.test_core_hamiltonians_trotter",
-    "qibo.tests.test_core_hamiltonians",
-=======
->>>>>>> ead72483
     "qibo.tests.test_core_measurements",
     "qibo.tests.test_core_states_distributed",
     "qibo.tests.test_core_states",
