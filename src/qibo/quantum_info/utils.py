--- conflicted
+++ resolved
@@ -39,8 +39,6 @@
         return indexes
 
     return len(indexes)
-<<<<<<< HEAD
-=======
 
 
 def hadamard_transform(array, implementation: str = "fast", backend=None):
@@ -124,7 +122,6 @@
     array = backend.cast(array, dtype=array.dtype)
 
     return array
->>>>>>> f0e23e94
 
 
 def shannon_entropy(probability_array, base: float = 2, backend=None):
