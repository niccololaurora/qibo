"""Utility functions for the Quantum Information module."""

from functools import reduce
from itertools import permutations
from math import factorial
from re import finditer
from typing import Optional, Union

import numpy as np

from qibo import matrices
from qibo.backends import GlobalBackend
from qibo.config import PRECISION_TOL, raise_error


def hamming_weight(
    bitstring: Union[int, str, list, tuple], return_indexes: bool = False
):
    """Calculates the Hamming weight of a bitstring.

    The Hamming weight of a bistring is the number of :math:'1's that the bistring contains.

    Args:
        bitstring (int or str or tuple or list): bitstring to calculate the
            weight, either in binary or integer representation.
        return_indexes (bool, optional): If ``True``, returns the indexes of the
            non-zero elements. Defaults to ``False``.

    Returns:
        (int or list): Hamming weight of bitstring or list of indexes of non-zero elements.
    """
    if not isinstance(return_indexes, bool):
        raise_error(
            TypeError,
            f"return_indexes must be type bool, but it is type {type(return_indexes)}",
        )

    if not isinstance(bitstring, (int, str, list, tuple, np.ndarray)):
        raise_error(
            TypeError,
            "bitstring must be either type int, list, tuple, or numpy.ndarray. "
            f"However, it is type {type(bitstring)}.",
        )

    if isinstance(bitstring, int):
        bitstring = f"{bitstring:b}"
    elif isinstance(bitstring, (list, tuple, np.ndarray)):
        bitstring = "".join([str(bit) for bit in bitstring])

    indexes = [item.start() for item in finditer("1", bitstring)]

    if return_indexes:
        return indexes

    return len(indexes)


def hamming_distance(
    bitstring_1: Union[int, str, list, tuple],
    bitstring_2: Union[int, str, list, tuple],
    return_indexes: bool = False,
):
    """Calculates the Hamming distance between two bistrings.

    This is done by calculating the Hamming weight
    (:func:`qibo.quantum_info.utils.hamming_weight`) of ``| bitstring_1 - bitstring_2 |``.

    Args:
        bitstring_1 (int or str or list or tuple): fisrt bistring.
        bitstring_2 (int or str or list or tuple): second bitstring.
        return_indexes (bool, optional): If ``True``, returns the indexes of the
            non-zero elements. Defaults to ``False``.

    Returns:
        int or list: Hamming distance or list of indexes of non-zero elements.
    """
    if not isinstance(return_indexes, bool):
        raise_error(
            TypeError,
            f"return_indexes must be type bool, but it is type {type(return_indexes)}",
        )

    if not isinstance(bitstring_1, (int, str, list, tuple)):
        raise_error(
            TypeError,
            "bitstring_1 must be either type int, list, tuple, or numpy.ndarray. "
            f"However, it is type {type(bitstring_1)}.",
        )

    if not isinstance(bitstring_2, (int, str, list, tuple)):
        raise_error(
            TypeError,
            "bitstring_2 must be either type int, list, tuple, or numpy.ndarray. "
            f"However, it is type {type(bitstring_2)}.",
        )

    if isinstance(bitstring_1, (list, tuple)):
        bitstring_1 = "".join(bitstring_1)

    if isinstance(bitstring_2, (list, tuple)):
        bitstring_2 = "".join(bitstring_2)

    nbits = max(len(bitstring_1), len(bitstring_2))

    difference = abs(int(bitstring_1, 2) - int(bitstring_2, 2))

    return hamming_weight(f"{difference:{nbits}b}", return_indexes=return_indexes)


def hadamard_transform(array, implementation: str = "fast", backend=None):
    """Calculates the (fast) Hadamard Transform :math:`\\text{HT}` of a
    :math:`2^{n}`-dimensional vector or :math:`2^{n} \\times 2^{n}` matrix :math:`A`,
    where :math:`n` is the number of qubits in the system. If :math:`A` is a vector, then

    .. math::
        \\text{HT}(A) = \\frac{1}{2^{n / 2}} \\, H^{\\otimes n} \\, A \\,

    where :math:`H` is the :class:`qibo.gates.H` gate. If :math:`A` is a matrix, then

    .. math::
        \\text{HT}(A) = \\frac{1}{2^{n}} \\, H^{\\otimes n} \\, A \\, H^{\\otimes n} \\, .

    Args:
        array (ndarray): array or matrix.
        implementation (str, optional): if ``"regular"``, it uses the straightforward
            implementation of the algorithm with computational complexity of
            :math:`\\mathcal{O}(2^{2n})` for vectors and :math:`\\mathcal{O}(2^{3n})`
            for matrices. If ``"fast"``, computational complexity is
            :math:`\\mathcal{O}(n \\, 2^{n})` in both cases.
        backend (:class:`qibo.backends.abstract.Backend`, optional): backend to be used
            in the execution. If ``None``, it uses :class:`qibo.backends.GlobalBackend`.
            Defaults to ``None``.

    Returns:
        ndarray: (Fast) Hadamard Transform of ``array``.
    """
    if backend is None:  # pragma: no cover
        backend = GlobalBackend()

    if (
        len(array.shape) not in [1, 2]
        or (len(array.shape) == 1 and np.log2(array.shape[0]).is_integer() is False)
        or (
            len(array.shape) == 2
            and (
                np.log2(array.shape[0]).is_integer() is False
                or np.log2(array.shape[1]).is_integer() is False
            )
        )
    ):
        raise_error(
            TypeError,
            f"array must have shape (2**n,) or (2**n, 2**n), but it has shape {array.shape}.",
        )

    if isinstance(implementation, str) is False:
        raise_error(
            TypeError,
            f"implementation must be type str, but it is type {type(implementation)}.",
        )

    if implementation not in ["fast", "regular"]:
        raise_error(
            ValueError,
            f"implementation must be either `regular` or `fast`, but it is {implementation}.",
        )

    if implementation == "regular":
        nqubits = int(np.log2(array.shape[0]))
        hadamards = np.real(reduce(np.kron, [matrices.H] * nqubits))
        hadamards /= 2 ** (nqubits / 2)
        hadamards = backend.cast(hadamards, dtype=hadamards.dtype)

        array = hadamards @ array

        if len(array.shape) == 2:
            array = array @ hadamards

        return array

    array = _hadamard_transform_1d(array)

    if len(array.shape) == 2:
        array = _hadamard_transform_1d(np.transpose(array))
        array = np.transpose(array)

    # needed for the tensorflow backend
    array = backend.cast(array, dtype=array.dtype)

    return array


<<<<<<< HEAD
=======
def shannon_entropy(probability_array, base: float = 2, backend=None):
    """Calculates the Shannon entropy of a probability array :math:`\\mathbf{p}`, which is given by

    .. math::
        H(\\mathbf{p}) = - \\sum_{k = 0}^{d^{2} - 1} \\, p_{k} \\, \\log_{b}(p_{k}) \\, ,

    where :math:`d = \\text{dim}(\\mathcal{H})` is the dimension of the
    Hilbert space :math:`\\mathcal{H}`, :math:`b` is the log base (default 2),
    and :math:`0 \\log_{b}(0) \\equiv 0`.

    Args:
        probability_array (ndarray or list): a probability array :math:`\\mathbf{p}`.
        base (float): the base of the log. Defaults to  :math:`2`.
        backend (:class:`qibo.backends.abstract.Backend`, optional): backend to be used
            in the execution. If ``None``, it uses :class:`qibo.backends.GlobalBackend`.
            Defaults to ``None``.

    Returns:
        (float): The Shannon entropy :math:`H(\\mathcal{p})`.
    """
    if backend is None:  # pragma: no cover
        backend = GlobalBackend()

    if isinstance(probability_array, list):
        probability_array = backend.cast(probability_array, dtype=np.float64)

    if base <= 0:
        raise_error(ValueError, "log base must be non-negative.")

    if len(probability_array.shape) != 1:
        raise_error(
            TypeError,
            f"Probability array must have dims (k,) but it has {probability_array.shape}.",
        )

    if len(probability_array) == 0:
        raise_error(TypeError, "Empty array.")

    if any(probability_array < 0) or any(probability_array > 1.0):
        raise_error(
            ValueError,
            "All elements of the probability array must be between 0. and 1..",
        )

    if np.abs(np.sum(probability_array) - 1.0) > PRECISION_TOL:
        raise_error(ValueError, "Probability array must sum to 1.")

    if base == 2:
        log_prob = np.where(probability_array != 0.0, np.log2(probability_array), 0.0)
    elif base == 10:
        log_prob = np.where(probability_array != 0, np.log10(probability_array), 0.0)
    elif base == np.e:
        log_prob = np.where(probability_array != 0, np.log(probability_array), 0.0)
    else:
        log_prob = np.where(
            probability_array != 0, np.log(probability_array) / np.log(base), 0.0
        )

    entropy = -np.sum(probability_array * log_prob)

    # absolute value if entropy == 0.0 to avoid returning -0.0
    entropy = np.abs(entropy) if entropy == 0.0 else entropy

    return complex(entropy).real


def total_variation_distance(
    prob_dist_p, prob_dist_q, validate: bool = False, backend=None
):
    """Calculates the Total Variation (TV) distance between two discrete probability distributions.

    For probabilities :math:`\\mathbf{p}` and :math:`\\mathbf{q}`, it is defined as

    .. math::
        d_{\\text{TV}}(\\mathbf{p} \\, , \\, \\mathbf{q}) = \\frac{1}{2}
            \\, \\| \\mathbf{p} - \\mathbf{q} \\|_{1} \\, ,

    where :math:`\\| \\cdot \\|_{1}` is the :math:`\\mathcal{l}_{1}`-norm.

    Args:
        prob_dist_p (ndarray or list): discrete probability distribution :math:`p`.
        prob_dist_q (ndarray or list): discrete probability distribution :math:`q`.
        validate (bool, optional): If ``True``, checks if :math:`p` and :math:`q` are proper
            probability distributions. Defaults to ``False``.
        backend (:class:`qibo.backends.abstract.Backend`, optional): backend to be
            used in the execution. If ``None``, it uses
            :class:`qibo.backends.GlobalBackend`. Defaults to ``None``.

    Returns:
        float: Total variation distance between :math:`\\mathbf{p}` and :math:`\\mathbf{q}`.
    """
    if backend is None:  # pragma: no cover
        backend = GlobalBackend()

    if isinstance(prob_dist_p, list):
        prob_dist_p = backend.cast(prob_dist_p, dtype=np.float64)
    if isinstance(prob_dist_q, list):
        prob_dist_q = backend.cast(prob_dist_q, dtype=np.float64)

    if (len(prob_dist_p.shape) != 1) or (len(prob_dist_q.shape) != 1):
        raise_error(
            TypeError,
            "Probability arrays must have dims (k,) but have "
            + f"dims {prob_dist_p.shape} and {prob_dist_q.shape}.",
        )

    if (len(prob_dist_p) == 0) or (len(prob_dist_q) == 0):
        raise_error(TypeError, "At least one of the arrays is empty.")

    if validate:
        if (any(prob_dist_p < 0) or any(prob_dist_p > 1.0)) or (
            any(prob_dist_q < 0) or any(prob_dist_q > 1.0)
        ):
            raise_error(
                ValueError,
                "All elements of the probability array must be between 0. and 1..",
            )
        if np.abs(np.sum(prob_dist_p) - 1.0) > PRECISION_TOL:
            raise_error(ValueError, "First probability array must sum to 1.")

        if np.abs(np.sum(prob_dist_q) - 1.0) > PRECISION_TOL:
            raise_error(ValueError, "Second probability array must sum to 1.")

    total_variation = 0.5 * np.sum(np.abs(prob_dist_p - prob_dist_q))

    return total_variation


>>>>>>> 465e88d1
def hellinger_distance(prob_dist_p, prob_dist_q, validate: bool = False, backend=None):
    """Calculates the Hellinger distance :math:`H` between two discrete probability distributions.

    For probabilities :math:`\\mathbf{p}` and :math:`\\mathbf{q}`, it is defined as

    .. math::
        H(\\mathbf{p} \\, , \\, \\mathbf{q}) = \\frac{1}{\\sqrt{2}} \\, \\|
            \\sqrt{\\mathbf{p}} - \\sqrt{\\mathbf{q}} \\|_{2}

    where :math:`\\|\\cdot\\|_{2}` is the Euclidean norm.

    Args:
        prob_dist_p (ndarray or list): discrete probability distribution :math:`p`.
        prob_dist_q (ndarray or list): discrete probability distribution :math:`q`.
        validate (bool, optional): If ``True``, checks if :math:`p` and :math:`q` are proper
            probability distributions. Defaults to ``False``.
        backend (:class:`qibo.backends.abstract.Backend`, optional): backend to be
            used in the execution. If ``None``, it uses
            :class:`qibo.backends.GlobalBackend`. Defaults to ``None``.

    Returns:
        (float): Hellinger distance :math:`H(p, q)`.
    """
    if backend is None:  # pragma: no cover
        backend = GlobalBackend()

    if isinstance(prob_dist_p, list):
        prob_dist_p = backend.cast(prob_dist_p, dtype=np.float64)
    if isinstance(prob_dist_q, list):
        prob_dist_q = backend.cast(prob_dist_q, dtype=np.float64)

    if (len(prob_dist_p.shape) != 1) or (len(prob_dist_q.shape) != 1):
        raise_error(
            TypeError,
            "Probability arrays must have dims (k,) but have "
            + f"dims {prob_dist_p.shape} and {prob_dist_q.shape}.",
        )

    if (len(prob_dist_p) == 0) or (len(prob_dist_q) == 0):
        raise_error(TypeError, "At least one of the arrays is empty.")

    if validate:
        if (any(prob_dist_p < 0) or any(prob_dist_p > 1.0)) or (
            any(prob_dist_q < 0) or any(prob_dist_q > 1.0)
        ):
            raise_error(
                ValueError,
                "All elements of the probability array must be between 0. and 1..",
            )
        if np.abs(np.sum(prob_dist_p) - 1.0) > PRECISION_TOL:
            raise_error(ValueError, "First probability array must sum to 1.")

        if np.abs(np.sum(prob_dist_q) - 1.0) > PRECISION_TOL:
            raise_error(ValueError, "Second probability array must sum to 1.")

    distance = float(
        backend.calculate_norm(np.sqrt(prob_dist_p) - np.sqrt(prob_dist_q)) / np.sqrt(2)
    )

    return distance


def hellinger_fidelity(prob_dist_p, prob_dist_q, validate: bool = False, backend=None):
    """Calculates the Hellinger fidelity between two discrete probability distributions.

    For probabilities :math:`p` and :math:`q`, the fidelity is defined as

    .. math::
        (1 - H^{2}(p, q))^{2} \\, ,

    where :math:`H(p, q)` is the Hellinger distance
    (:func:`qibo.quantum_info.utils.hellinger_distance`).

    Args:
        prob_dist_p (ndarray or list): discrete probability distribution :math:`p`.
        prob_dist_q (ndarray or list): discrete probability distribution :math:`q`.
        validate (bool, optional): if True, checks if :math:`p` and :math:`q` are proper
            probability distributions. Default: False.
        backend (:class:`qibo.backends.abstract.Backend`, optional): backend to be
            used in the execution. If ``None``, it uses
            :class:`qibo.backends.GlobalBackend`. Defaults to ``None``.

    Returns:
        (float): Hellinger fidelity.

    """
    distance = hellinger_distance(prob_dist_p, prob_dist_q, validate, backend=backend)

    return (1 - distance**2) ** 2


def haar_integral(
    nqubits: int,
    power_t: int,
    samples: Optional[int] = None,
    backend=None,
):
    """Returns the integral over pure states over the Haar measure.

    .. math::
        \\int_{\\text{Haar}} d\\psi \\, \\left(|\\psi\\rangle\\right.\\left.
            \\langle\\psi|\\right)^{\\otimes t}

    Args:
        nqubits (int): Number of qubits.
        power_t (int): power that defines the :math:`t`-design.
        samples (int, optional): If ``None``, estimated the integral exactly.
            Otherwise, number of samples to estimate the integral via sampling.
            Defaults to ``None``.
        backend (:class:`qibo.backends.abstract.Backend`, optional): backend to be
            used in the execution. If ``None``, it uses
            :class:`qibo.backends.GlobalBackend`. Defaults to ``None``.

    Returns:
        array: Estimation of the Haar integral.

    .. note::
        The ``exact=True`` method is implemented using Lemma 34 of
        `Kliesch and Roth (2020) <https://arxiv.org/abs/2010.05925>`_.
    """

    if isinstance(nqubits, int) is False:
        raise_error(
            TypeError, f"nqubits must be type int, but it is type {type(nqubits)}."
        )

    if isinstance(power_t, int) is False:
        raise_error(
            TypeError, f"power_t must be type int, but it is type {type(power_t)}."
        )

    if samples is not None and isinstance(samples, int) is False:
        raise_error(
            TypeError, f"samples must be type int, but it is type {type(samples)}."
        )

    if backend is None:  # pragma: no cover
        backend = GlobalBackend()

    dim = 2**nqubits

    if samples is not None:
        from qibo.quantum_info.random_ensembles import (  # pylint: disable=C0415
            random_statevector,
        )

        rand_unit_density = np.zeros((dim**power_t, dim**power_t), dtype=complex)
        rand_unit_density = backend.cast(
            rand_unit_density, dtype=rand_unit_density.dtype
        )
        for _ in range(samples):
            haar_state = np.reshape(
                random_statevector(dim, haar=True, backend=backend), (-1, 1)
            )

            rho = haar_state @ np.conj(np.transpose(haar_state))

            rand_unit_density += reduce(np.kron, [rho] * power_t)

        integral = rand_unit_density / samples

        return integral

    normalization = factorial(dim - 1) / factorial(dim - 1 + power_t)

    permutations_list = list(permutations(np.arange(power_t) + power_t))
    permutations_list = [
        tuple(np.arange(power_t)) + indices for indices in permutations_list
    ]

    identity = np.eye(dim**power_t, dtype=float)
    identity = backend.cast(identity, dtype=identity.dtype)
    identity = np.reshape(identity, (dim,) * (2 * power_t))

    integral = np.zeros((dim**power_t, dim**power_t), dtype=float)
    integral = backend.cast(integral, dtype=integral.dtype)
    for indices in permutations_list:
        integral += np.reshape(np.transpose(identity, indices), (-1, dim**power_t))
    integral *= normalization

    return integral


def pqc_integral(circuit, power_t: int, samples: int, backend=None):
    """Returns the integral over pure states generated by uniformly sampling
    in the parameter space described by a parameterized circuit.

    .. math::
        \\int_{\\Theta} d\\psi \\, \\left(|\\psi_{\\theta}\\rangle\\right.\\left.
            \\langle\\psi_{\\theta}|\\right)^{\\otimes t}

    Args:
        circuit (:class:`qibo.models.Circuit`): Parametrized circuit.
        power_t (int): power that defines the :math:`t`-design.
        samples (int): number of samples to estimate the integral.
        backend (:class:`qibo.backends.abstract.Backend`, optional): backend to be
            used in the execution. If ``None``, it uses
            :class:`qibo.backends.GlobalBackend`. Defaults to ``None``.

    Returns:
        ndarray: Estimation of the integral.
    """

    if isinstance(power_t, int) is False:
        raise_error(
            TypeError, f"power_t must be type int, but it is type {type(power_t)}."
        )

    if isinstance(samples, int) is False:
        raise_error(
            TypeError, f"samples must be type int, but it is type {type(samples)}."
        )

    if backend is None:  # pragma: no cover
        backend = GlobalBackend()

    circuit.density_matrix = True
    dim = 2**circuit.nqubits

    rand_unit_density = np.zeros((dim**power_t, dim**power_t), dtype=complex)
    rand_unit_density = backend.cast(rand_unit_density, dtype=rand_unit_density.dtype)
    for _ in range(samples):
        params = np.random.uniform(-np.pi, np.pi, circuit.trainable_gates.nparams)
        circuit.set_parameters(params)

        rho = backend.execute_circuit(circuit).state()

        rand_unit_density += reduce(np.kron, [rho] * power_t)

    integral = rand_unit_density / samples

    return integral


def _hadamard_transform_1d(array):
    # necessary because of tf.EagerTensor
    # does not accept item assignment
    array_copied = np.copy(array)

    indexes = [2**k for k in range(int(np.log2(len(array_copied))))]
    for index in indexes:
        for k in range(0, len(array_copied), 2 * index):
            for j in range(k, k + index):
                # copy necessary because of cupy backend
                elem_1 = np.copy(array_copied[j])
                elem_2 = np.copy(array_copied[j + index])
                array_copied[j] = elem_1 + elem_2
                array_copied[j + index] = elem_1 - elem_2
        array_copied /= 2.0

    return array_copied<|MERGE_RESOLUTION|>--- conflicted
+++ resolved
@@ -190,86 +190,16 @@
     return array
 
 
-<<<<<<< HEAD
-=======
-def shannon_entropy(probability_array, base: float = 2, backend=None):
-    """Calculates the Shannon entropy of a probability array :math:`\\mathbf{p}`, which is given by
-
-    .. math::
-        H(\\mathbf{p}) = - \\sum_{k = 0}^{d^{2} - 1} \\, p_{k} \\, \\log_{b}(p_{k}) \\, ,
-
-    where :math:`d = \\text{dim}(\\mathcal{H})` is the dimension of the
-    Hilbert space :math:`\\mathcal{H}`, :math:`b` is the log base (default 2),
-    and :math:`0 \\log_{b}(0) \\equiv 0`.
-
-    Args:
-        probability_array (ndarray or list): a probability array :math:`\\mathbf{p}`.
-        base (float): the base of the log. Defaults to  :math:`2`.
-        backend (:class:`qibo.backends.abstract.Backend`, optional): backend to be used
-            in the execution. If ``None``, it uses :class:`qibo.backends.GlobalBackend`.
-            Defaults to ``None``.
-
-    Returns:
-        (float): The Shannon entropy :math:`H(\\mathcal{p})`.
-    """
-    if backend is None:  # pragma: no cover
-        backend = GlobalBackend()
-
-    if isinstance(probability_array, list):
-        probability_array = backend.cast(probability_array, dtype=np.float64)
-
-    if base <= 0:
-        raise_error(ValueError, "log base must be non-negative.")
-
-    if len(probability_array.shape) != 1:
-        raise_error(
-            TypeError,
-            f"Probability array must have dims (k,) but it has {probability_array.shape}.",
-        )
-
-    if len(probability_array) == 0:
-        raise_error(TypeError, "Empty array.")
-
-    if any(probability_array < 0) or any(probability_array > 1.0):
-        raise_error(
-            ValueError,
-            "All elements of the probability array must be between 0. and 1..",
-        )
-
-    if np.abs(np.sum(probability_array) - 1.0) > PRECISION_TOL:
-        raise_error(ValueError, "Probability array must sum to 1.")
-
-    if base == 2:
-        log_prob = np.where(probability_array != 0.0, np.log2(probability_array), 0.0)
-    elif base == 10:
-        log_prob = np.where(probability_array != 0, np.log10(probability_array), 0.0)
-    elif base == np.e:
-        log_prob = np.where(probability_array != 0, np.log(probability_array), 0.0)
-    else:
-        log_prob = np.where(
-            probability_array != 0, np.log(probability_array) / np.log(base), 0.0
-        )
-
-    entropy = -np.sum(probability_array * log_prob)
-
-    # absolute value if entropy == 0.0 to avoid returning -0.0
-    entropy = np.abs(entropy) if entropy == 0.0 else entropy
-
-    return complex(entropy).real
-
-
-def total_variation_distance(
-    prob_dist_p, prob_dist_q, validate: bool = False, backend=None
-):
-    """Calculates the Total Variation (TV) distance between two discrete probability distributions.
+def hellinger_distance(prob_dist_p, prob_dist_q, validate: bool = False, backend=None):
+    """Calculates the Hellinger distance :math:`H` between two discrete probability distributions.
 
     For probabilities :math:`\\mathbf{p}` and :math:`\\mathbf{q}`, it is defined as
 
     .. math::
-        d_{\\text{TV}}(\\mathbf{p} \\, , \\, \\mathbf{q}) = \\frac{1}{2}
-            \\, \\| \\mathbf{p} - \\mathbf{q} \\|_{1} \\, ,
-
-    where :math:`\\| \\cdot \\|_{1}` is the :math:`\\mathcal{l}_{1}`-norm.
+        H(\\mathbf{p} \\, , \\, \\mathbf{q}) = \\frac{1}{\\sqrt{2}} \\, \\|
+            \\sqrt{\\mathbf{p}} - \\sqrt{\\mathbf{q}} \\|_{2}
+
+    where :math:`\\|\\cdot\\|_{2}` is the Euclidean norm.
 
     Args:
         prob_dist_p (ndarray or list): discrete probability distribution :math:`p`.
@@ -281,7 +211,7 @@
             :class:`qibo.backends.GlobalBackend`. Defaults to ``None``.
 
     Returns:
-        float: Total variation distance between :math:`\\mathbf{p}` and :math:`\\mathbf{q}`.
+        (float): Hellinger distance :math:`H(p, q)`.
     """
     if backend is None:  # pragma: no cover
         backend = GlobalBackend()
@@ -315,67 +245,6 @@
         if np.abs(np.sum(prob_dist_q) - 1.0) > PRECISION_TOL:
             raise_error(ValueError, "Second probability array must sum to 1.")
 
-    total_variation = 0.5 * np.sum(np.abs(prob_dist_p - prob_dist_q))
-
-    return total_variation
-
-
->>>>>>> 465e88d1
-def hellinger_distance(prob_dist_p, prob_dist_q, validate: bool = False, backend=None):
-    """Calculates the Hellinger distance :math:`H` between two discrete probability distributions.
-
-    For probabilities :math:`\\mathbf{p}` and :math:`\\mathbf{q}`, it is defined as
-
-    .. math::
-        H(\\mathbf{p} \\, , \\, \\mathbf{q}) = \\frac{1}{\\sqrt{2}} \\, \\|
-            \\sqrt{\\mathbf{p}} - \\sqrt{\\mathbf{q}} \\|_{2}
-
-    where :math:`\\|\\cdot\\|_{2}` is the Euclidean norm.
-
-    Args:
-        prob_dist_p (ndarray or list): discrete probability distribution :math:`p`.
-        prob_dist_q (ndarray or list): discrete probability distribution :math:`q`.
-        validate (bool, optional): If ``True``, checks if :math:`p` and :math:`q` are proper
-            probability distributions. Defaults to ``False``.
-        backend (:class:`qibo.backends.abstract.Backend`, optional): backend to be
-            used in the execution. If ``None``, it uses
-            :class:`qibo.backends.GlobalBackend`. Defaults to ``None``.
-
-    Returns:
-        (float): Hellinger distance :math:`H(p, q)`.
-    """
-    if backend is None:  # pragma: no cover
-        backend = GlobalBackend()
-
-    if isinstance(prob_dist_p, list):
-        prob_dist_p = backend.cast(prob_dist_p, dtype=np.float64)
-    if isinstance(prob_dist_q, list):
-        prob_dist_q = backend.cast(prob_dist_q, dtype=np.float64)
-
-    if (len(prob_dist_p.shape) != 1) or (len(prob_dist_q.shape) != 1):
-        raise_error(
-            TypeError,
-            "Probability arrays must have dims (k,) but have "
-            + f"dims {prob_dist_p.shape} and {prob_dist_q.shape}.",
-        )
-
-    if (len(prob_dist_p) == 0) or (len(prob_dist_q) == 0):
-        raise_error(TypeError, "At least one of the arrays is empty.")
-
-    if validate:
-        if (any(prob_dist_p < 0) or any(prob_dist_p > 1.0)) or (
-            any(prob_dist_q < 0) or any(prob_dist_q > 1.0)
-        ):
-            raise_error(
-                ValueError,
-                "All elements of the probability array must be between 0. and 1..",
-            )
-        if np.abs(np.sum(prob_dist_p) - 1.0) > PRECISION_TOL:
-            raise_error(ValueError, "First probability array must sum to 1.")
-
-        if np.abs(np.sum(prob_dist_q) - 1.0) > PRECISION_TOL:
-            raise_error(ValueError, "Second probability array must sum to 1.")
-
     distance = float(
         backend.calculate_norm(np.sqrt(prob_dist_p) - np.sqrt(prob_dist_q)) / np.sqrt(2)
     )
