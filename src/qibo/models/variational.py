--- conflicted
+++ resolved
@@ -1,3 +1,5 @@
+import numpy as np
+
 from qibo.config import raise_error
 from qibo.models.evolution import StateEvolution
 from qibo.models.utils import vqe_loss
@@ -91,14 +93,10 @@
             # TODO: check if we can use this shortcut
             # dtype = getattr(self.hamiltonian.backend.np, self.hamiltonian.backend._dtypes.get('DTYPE'))
             dtype = self.hamiltonian.backend.np.float64
-<<<<<<< HEAD
             if str(dtype) == "torch.float64":
                 loss = lambda p, c, h: _loss(p, c, h).item()
             else:
                 loss = lambda p, c, h: dtype(_loss(p, c, h))
-=======
-            loss = lambda p, c, h: dtype(loss_func(p, c, h))
->>>>>>> 036e882a
         elif method != "sgd":
             loss = lambda p, c, h: self.hamiltonian.backend.to_numpy(loss_func(p, c, h))
 
