from copy import deepcopy
from enum import Enum, auto
from typing import Optional

import numpy as np

from qibo.hamiltonians import Hamiltonian
from qibo.models.dbi.utils_analytical import (
    energy_fluctuation_polynomial_expansion_coef,
    least_squares_polynomial_expansion_coef,
    off_diagonal_norm_polynomial_expansion_coef,
)
from qibo.models.dbi.utils_scheduling import (
    grid_search_step,
    hyperopt_step,
    polynomial_step,
    simulated_annealing_step,
)


class DoubleBracketGeneratorType(Enum):
    """Define DBF evolution."""

    canonical = auto()
    """Use canonical commutator."""
    single_commutator = auto()
    """Use single commutator."""
    group_commutator = auto()
    """Use group commutator approximation"""
    # TODO: add double commutator (does it converge?)


class DoubleBracketCostFunction(str, Enum):
    """Define the DBI cost function."""

    off_diagonal_norm = "off_diagonal_norm"
    """Use off-diagonal norm as cost function."""
    least_squares = "least_squares"
    """Use least squares as cost function."""
    energy_fluctuation = "energy_fluctuation"
    """Use energy fluctuation as cost function."""


class DoubleBracketScheduling(Enum):
    """Define the DBI scheduling strategies."""

    hyperopt = hyperopt_step
    """Use hyperopt package."""
    grid_search = grid_search_step
    """Use greedy grid search."""
    polynomial_approximation = polynomial_step
    """Use polynomial expansion (analytical) of the loss function."""
    simulated_annealing = simulated_annealing_step
    """Use simulated annealing algorithm"""


class DoubleBracketIteration:
    """
    Class implementing the Double Bracket iteration algorithm.
    For more details, see https://arxiv.org/pdf/2206.11772.pdf

    Args:
        hamiltonian (Hamiltonian): Starting Hamiltonian;
        mode (DoubleBracketGeneratorType): type of generator of the evolution.

    Example:
        .. testcode::

            from qibo.models.dbi.double_bracket import DoubleBracketIteration, DoubleBracketGeneratorType
            from qibo.quantum_info import random_hermitian
            from qibo.hamiltonians import Hamiltonian

            nqubits = 4
            h0 = random_hermitian(2**nqubits, seed=2)
            dbf = DoubleBracketIteration(Hamiltonian(nqubits=nqubits, matrix=h0))

            # diagonalized matrix
            dbf.h
    """

    def __init__(
        self,
        hamiltonian: Hamiltonian,
        mode: DoubleBracketGeneratorType = DoubleBracketGeneratorType.canonical,
        scheduling: DoubleBracketScheduling = DoubleBracketScheduling.grid_search,
        cost: DoubleBracketCostFunction = DoubleBracketCostFunction.off_diagonal_norm,
        ref_state: np.array = None,
    ):
        self.h = hamiltonian
        self.h0 = deepcopy(self.h)
        self.mode = mode
        self.scheduling = scheduling
        self.cost = cost
        self.ref_state = ref_state
        """
        Args:
            hamiltonian (Hamiltonian): Starting Hamiltonian;
            mode (DoubleBracketGeneratorType): type of generator of the evolution.
            scheduling (DoubleBracketScheduling): type of scheduling strategy.
            cost (DoubleBracketCost): type of cost function.
            ref_state (np.array): reference state for computing the energy fluctuation.
        """

    def __call__(
        self, step: float, mode: DoubleBracketGeneratorType = None, d: np.array = None
    ):
        r"""We use convention that $H' = U^\dagger H U$ where $U=e^{-sW}$ with $W=[D,H]$ (or depending on `mode` an approximation, see `eval_dbr_unitary`). If $s>0$ then for $D = \Delta(H)$ the GWW DBR will give a $\sigma$-decrease, see https://arxiv.org/abs/2206.11772."""

        operator = self.eval_dbr_unitary(step, mode, d)
        operator_dagger = self.backend.cast(
            np.matrix(self.backend.to_numpy(operator)).getH()
        )
        self.h.matrix = operator_dagger @ self.h.matrix @ operator
        return operator

    def eval_dbr_unitary(
        self, step: float, mode: DoubleBracketGeneratorType = None, d: np.array = None
    ):
        """In call we will are working in the convention that $H' = U^\\dagger H U$ where $U=e^{-sW}$ with $W=[D,H]$ or an approximation of that by a group commutator. That is handy because if we switch from the DBI in the Heisenberg picture for the Hamiltonian, we get that the transformation of the state is $|\\psi'\rangle = U |\\psi\rangle$ so that $\\langle H\rangle_{\\psi'} = \\langle H' \rangle_\\psi$ (i.e. when writing the unitary acting on the state dagger notation is avoided).

        The group commutator must approximate $U=e^{-s[D,H]}$. This is achieved by setting $r = \\sqrt{s}$ so that
        $$V = e^{-irH}e^{irD}e^{irH}e^{-irD}$$
        because
        $$e^{-irH}De^{irH} = D+ir[D,H]+O(r^2)$$
        so
        $$V\approx e^{irD +i^2 r^2[D,H] + O(r^2) -irD} \approx U\\ .$$
        See the app in https://arxiv.org/abs/2206.11772 for a derivation.
        """
        if mode is None:
            mode = self.mode

        if mode is DoubleBracketGeneratorType.canonical:
            operator = self.backend.calculate_matrix_exp(
                -1.0j * step,
                self.commutator(self.diagonal_h_matrix, self.h.matrix),
            )
        elif mode is DoubleBracketGeneratorType.single_commutator:
            if d is None:
                d = self.diagonal_h_matrix
            operator = self.backend.calculate_matrix_exp(
<<<<<<< HEAD
                1.0j * step,
                self.commutator(self.backend.cast(d), self.h.matrix),
=======
                -1.0j * step,
                self.commutator(d, self.h.matrix),
>>>>>>> 62f2ce3e
            )
        elif mode is DoubleBracketGeneratorType.group_commutator:
            if d is None:
                d = self.diagonal_h_matrix

            sqrt_step = np.sqrt(step)
            operator = (
                self.h.exp(sqrt_step)
                @ self.backend.calculate_matrix_exp(-sqrt_step, d)
                @ self.h.exp(-sqrt_step)
                @ self.backend.calculate_matrix_exp(sqrt_step, d)
            )
<<<<<<< HEAD
        operator_dagger = self.backend.cast(
            np.matrix(self.backend.to_numpy(operator)).getH()
        )

        self.h.matrix = operator @ self.h.matrix @ operator_dagger
=======
        return operator
>>>>>>> 62f2ce3e

    @staticmethod
    def commutator(a, b):
        """Compute commutator between two arrays."""
        return a @ b - b @ a

    @property
    def diagonal_h_matrix(self):
        """Diagonal H matrix."""
        return self.backend.cast(np.diag(np.diag(self.backend.to_numpy(self.h.matrix))))

    @property
    def off_diag_h(self):
        return self.h.matrix - self.diagonal_h_matrix

    @property
    def off_diagonal_norm(self):
        r"""Hilbert Schmidt norm of off-diagonal part of H matrix, namely :math:`\\text{Tr}(\\sqrt{A^{\\dagger} A})`."""
        off_diag_h_dag = self.backend.cast(
            np.matrix(self.backend.to_numpy(self.off_diag_h)).getH()
        )
        return np.sqrt(
            np.real(np.trace(self.backend.to_numpy(off_diag_h_dag @ self.off_diag_h)))
        )

    @property
    def backend(self):
        """Get Hamiltonian's backend."""
        return self.h0.backend

    def least_squares(self, d: np.array):
        """Least squares cost function."""
        h_np = self.backend.cast(self.h.matrix)

        return np.real(0.5 * np.linalg.norm(d) ** 2 - np.trace(h_np @ d))

    def choose_step(
        self,
        d: Optional[np.array] = None,
        scheduling: Optional[DoubleBracketScheduling] = None,
        **kwargs,
    ):
        """
        Calculate the optimal step using respective `scheduling` methods.
        """
        if scheduling is None:
            scheduling = self.scheduling
        step = scheduling(self, d=d, **kwargs)
        if (
            step is None
            and scheduling is DoubleBracketScheduling.polynomial_approximation
        ):
            kwargs["n"] = kwargs.get("n", 3)
            kwargs["n"] += 1
            # if n==n_max, return None
            step = scheduling(self, d=d, **kwargs)
            # if for a given polynomial order n, no solution is found, we increase the order of the polynomial by 1
        return step

    def loss(self, step: float, d: np.array = None, look_ahead: int = 1):
        """
        Compute loss function distance between `look_ahead` steps.

        Args:
            step: iteration step.
            d: diagonal operator, use canonical by default.
            look_ahead: number of iteration steps to compute the loss function;
        """
        # copy initial hamiltonian
        h_copy = deepcopy(self.h)

        for _ in range(look_ahead):
            self.__call__(mode=self.mode, step=step, d=d)

        # loss values depending on the cost function
        if self.cost is DoubleBracketCostFunction.off_diagonal_norm:
            loss = self.off_diagonal_norm
        elif self.cost is DoubleBracketCostFunction.least_squares:
            loss = self.least_squares(d)
        elif self.cost == DoubleBracketCostFunction.energy_fluctuation:
            loss = self.energy_fluctuation(self.ref_state)

        # set back the initial configuration
        self.h = h_copy

        return loss

    def energy_fluctuation(self, state):
        """
        Evaluate energy fluctuation

        .. math::
            \\Xi(\\mu) = \\sqrt{\\langle\\mu|\\hat{H}^2|\\mu\\rangle - \\langle\\mu|\\hat{H}|\\mu\\rangle^2} \\,

        for a given state :math:`|\\mu\\rangle`.

        Args:
            state (np.ndarray): quantum state to be used to compute the energy fluctuation with H.
        """
        h_np = self.backend.cast(np.diag(np.diag(self.backend.to_numpy(self.h.matrix))))
        h2 = h_np @ h_np
        state_cast = self.backend.cast(state)
        state_conj = self.backend.cast(state.conj())
        a = state_conj @ h2 @ state_cast
        b = state_conj @ h_np @ state_cast
        return (np.sqrt(np.real(a - b**2))).item()

    def sigma(self, h: np.array):
        return self.backend.cast(h) - self.backend.cast(
            np.diag(np.diag(self.backend.to_numpy(h)))
        )

    def generate_Gamma_list(self, n: int, d: np.array):
        r"""Computes the n-nested Gamma functions, where $\Gamma_k=[W,...,[W,[W,H]]...]$, where we take k nested commutators with $W = [D, H]$"""
        W = self.commutator(self.backend.cast(d), self.sigma(self.h.matrix))
        Gamma_list = [self.h.matrix]
        for _ in range(n - 1):
            Gamma_list.append(self.commutator(W, Gamma_list[-1]))
        return Gamma_list

    def cost_expansion(self, d, n):
        if self.cost is DoubleBracketCostFunction.off_diagonal_norm:
            coef = off_diagonal_norm_polynomial_expansion_coef(self, d, n)
        elif self.cost is DoubleBracketCostFunction.least_squares:
            coef = least_squares_polynomial_expansion_coef(self, d, n)
        elif self.cost is DoubleBracketCostFunction.energy_fluctuation:
            coef = energy_fluctuation_polynomial_expansion_coef(
                self, d, n, self.ref_state
            )
        else:
            raise ValueError(f"Cost function {self.cost} not recognized.")
        return coef<|MERGE_RESOLUTION|>--- conflicted
+++ resolved
@@ -138,13 +138,8 @@
             if d is None:
                 d = self.diagonal_h_matrix
             operator = self.backend.calculate_matrix_exp(
-<<<<<<< HEAD
                 1.0j * step,
                 self.commutator(self.backend.cast(d), self.h.matrix),
-=======
-                -1.0j * step,
-                self.commutator(d, self.h.matrix),
->>>>>>> 62f2ce3e
             )
         elif mode is DoubleBracketGeneratorType.group_commutator:
             if d is None:
@@ -157,15 +152,11 @@
                 @ self.h.exp(-sqrt_step)
                 @ self.backend.calculate_matrix_exp(sqrt_step, d)
             )
-<<<<<<< HEAD
         operator_dagger = self.backend.cast(
             np.matrix(self.backend.to_numpy(operator)).getH()
         )
 
         self.h.matrix = operator @ self.h.matrix @ operator_dagger
-=======
-        return operator
->>>>>>> 62f2ce3e
 
     @staticmethod
     def commutator(a, b):
