import hyperopt

from qibo.backends import _check_backend
from qibo.models.dbi.double_bracket import *
from qibo.models.dbi.utils import *


def select_best_dbr_generator(
    dbi_object: DoubleBracketIteration,
    d_list: list,
    step: Optional[float] = None,
    compare_canonical: bool = True,
    scheduling: DoubleBracketScheduling = None,
    **kwargs,
):
    """Selects the best double bracket rotation generator from a list and execute the rotation.

    Args:
        dbi_object (`DoubleBracketIteration`): the target DoubleBracketIteration object.
        d_list (list): list of diagonal operators (np.array) to select from.
        step (float): fixed iteration duration.
            Defaults to ``None``, optimize with `scheduling` method and `choose_step` function.
        compare_canonical (boolean): if `True`, the diagonalization effect with operators from `d_list` is compared with the canonical bracket.
        scheduling (`DoubleBracketScheduling`): scheduling method for finding the optimal step.

    Returns:
        The updated dbi_object (`DoubleBracketIteration`), index of the optimal diagonal operator (int), respective step duration (float), and sign (int).

    Example:
        from qibo.hamiltonians import Hamiltonian
        from qibo.models.dbi.double_bracket import *
        from qibo.models.dbi.utils_dbr_strategies import select_best_dbr_generator
        from qibo.quantum_info import random_hermitian

        nqubits = 3
        NSTEPS = 3
        h0 = random_hermitian(2**nqubits)
        dbi = DoubleBracketIteration(
            Hamiltonian(nqubits, h0),
            mode=DoubleBracketGeneratorType.single_commutator,
        )
        initial_off_diagonal_norm = dbi.off_diagonal_norm
        generate_local_Z = generate_Z_operators(nqubits)
        Z_ops = list(generate_local_Z.values())
        for _ in range(NSTEPS):
            dbi, idx, step, flip_sign = select_best_dbr_generator(
                dbi, Z_ops, compare_canonical=True
                )
    """
    if scheduling is None:
        scheduling = dbi_object.scheduling
    norms_off_diagonal_restriction = [dbi_object.off_diagonal_norm] * (len(d_list) + 1)
    optimal_steps = np.zeros(len(d_list) + 1)
    flip_list = np.ones(len(d_list) + 1)
    for i, d in enumerate(d_list):
        # prescribed step durations
        dbi_eval = deepcopy(dbi_object)
        d = dbi_eval.backend.cast(d)
        flip_list[i] = cs_angle_sgn(dbi_eval, d)
        if flip_list[i] != 0:
            if step is None:
                step_best = dbi_eval.choose_step(
                    d=flip_list[i] * d, scheduling=scheduling, **kwargs
                )
            else:
                step_best = step
            dbi_eval(step=step_best, d=flip_list[i] * d)
            optimal_steps[i] = step_best
            norms_off_diagonal_restriction[i] = dbi_eval.off_diagonal_norm
    # canonical
    if compare_canonical is True:
        dbi_eval = deepcopy(dbi_object)
        dbi_eval.mode = DoubleBracketGeneratorType.canonical
        if step is None:
            step_best = dbi_eval.choose_step(scheduling=scheduling, **kwargs)
        else:
            step_best = step
        dbi_eval(step=step_best)
        optimal_steps[-1] = step_best
        norms_off_diagonal_restriction[-1] = dbi_eval.off_diagonal_norm
    # find best d
    idx_max_loss = np.argmin(norms_off_diagonal_restriction)
    flip = flip_list[idx_max_loss]
    step_optimal = optimal_steps[idx_max_loss]
    dbi_eval = deepcopy(dbi_object)
    if idx_max_loss == len(d_list) and compare_canonical is True:
        # canonical
        dbi_eval(step=step_optimal, mode=DoubleBracketGeneratorType.canonical)

    else:
        d_optimal = flip * d_list[idx_max_loss]
        dbi_eval(step=step_optimal, d=d_optimal)
    return dbi_eval, idx_max_loss, step_optimal, flip


def gradient_numerical(
    dbi_object: DoubleBracketIteration,
    d_params: list,
    parameterization: ParameterizationTypes,
    s: float = 1e-2,
    delta: float = 1e-3,
    backend=None,
    **kwargs,
):
    r"""
    Gradient of the DBI with respect to the parametrization of D. A simple finite difference is used to calculate the gradient.

    Args:
        dbi_object (DoubleBracketIteration): DoubleBracketIteration object.
        d_params (np.array): Parameters for the ansatz (note that the dimension must be 2**nqubits for full ansazt and nqubits for Pauli ansatz).
        s (float): A short flow duration for finding the numerical gradient.
        delta (float): Step size for numerical gradient.
    Returns:
        grad (np.array): Gradient of the D operator.
    """
    backend = _check_backend(backend)
    nqubits = dbi_object.nqubits
    grad = np.zeros(len(d_params))
    d = params_to_diagonal_operator(
        d_params, nqubits, parameterization=parameterization, **kwargs
    )
    for i in range(len(d_params)):
        params_new = backend.cast(d_params, copy=True)
        params_new[i] += delta
        d_new = params_to_diagonal_operator(
            params_new, nqubits, parameterization=parameterization, **kwargs
        )
        # find the increment of a very small step
        grad[i] = (dbi_object.loss(s, d_new) - dbi_object.loss(s, d)) / delta
    return grad


def gradient_descent(
    dbi_object: DoubleBracketIteration,
    iterations: int,
    d_params: list,
    parameterization: ParameterizationTypes,
    pauli_operator_dict: dict = None,
    pauli_parameterization_order: int = 1,
    normalize: bool = False,
    lr_min: float = 1e-5,
    lr_max: float = 1,
    max_evals: int = 100,
    space: callable = None,
    optimizer: callable = hyperopt.tpe,
    verbose: bool = False,
    backend=None,
):
<<<<<<< HEAD
    backend = _check_backend(backend)
=======
    r"""Numerical gradient descent method for variating diagonal operator in each double bracket rotation.

    Args:
        dbi_object (DoubleBracketIteration): the target double bracket object.
        iterations (int): number of double bracket rotations.
        d_params (list): the parameters for the initial diagonal operator.
        parameterization (ParameterizationTypes): the parameterization method for diagonal operator.
            Options include pauli and computational.
        pauli_operator_dict (dictionary, optional): dictionary of "name": Pauli-operator for Pauli-based parameterization type.
            Defaults to None.
        pauli_parameterization_order (int, optional): the order of parameterization or locality in Pauli basis. Defaults to 1.
        normalize (bool, optional): option to normalize the diagonal operator. Defaults to False.
        lr_min (float, optional): the minimal gradient step. Defaults to 1e-5.
        lr_max (float, optional): the maximal gradient step. Defaults to 1.
        max_evals (int, optional): maximum number of evaluations for `lr` using `hyperopt`. Defaults to 100.
        space (callable, optional): evalutation space for `hyperopt`. Defaults to None.
        optimizer (callable, optional): optimizer option for `hyperopt`. Defaults to `hyperopt.tpe`.
        verbose (bool, optional): option for printing `hyperopt` process. Defaults to False.

    Returns:
        loss_hist (list): list of history losses of `dbi_object` throughout the double bracket rotations.
        d_params_hist (list): list of history of `d` parameters after gradient descent.
        s_hist (list): list of history of optimal `s` found.
    Example:
        from qibo import set_backend
        from qibo.hamiltonians import Hamiltonian
        from qibo.models.dbi.double_bracket import *
        from qibo.models.dbi.utils import *
        from qibo.models.dbi.utils_dbr_strategies import gradient_descent
        from qibo.quantum_info import random_hermitian

        nqubits = 3
        NSTEPS = 5
        set_backend("numpy")
        h0 = random_hermitian(2**nqubits)
        dbi = DoubleBracketIteration(
            Hamiltonian(nqubits, h0),
            mode=DoubleBracketGeneratorType.single_commutator,
            scheduling=DoubleBracketScheduling.hyperopt,
            cost=DoubleBracketCostFunction.off_diagonal_norm,
        )
        initial_off_diagonal_norm = dbi.off_diagonal_norm
        pauli_operator_dict = generate_pauli_operator_dict(
            nqubits, parameterization_order=1
        )
        pauli_operators = list(pauli_operator_dict.values())
        # let initial d be approximation of $\Delta(H)
        d_coef_pauli = decompose_into_Pauli_basis(
            dbi.diagonal_h_matrix, pauli_operators=pauli_operators
        )
        d_pauli = sum([d_coef_pauli[i] * pauli_operators[i] for i in range(nqubits)])
        loss_hist_pauli, d_params_hist_pauli, s_hist_pauli = gradient_descent(
            dbi,
            NSTEPS,
            d_coef_pauli,
            ParameterizationTypes.pauli,
            pauli_operator_dict=pauli_operator_dict,
        )
    """
>>>>>>> fa1d2c4e
    nqubits = dbi_object.nqubits
    if parameterization is ParameterizationTypes.pauli and pauli_operator_dict is None:
        pauli_operator_dict = generate_pauli_operator_dict(
            nqubits=nqubits, parameterization_order=pauli_parameterization_order
        )
    d = params_to_diagonal_operator(
        d_params,
        nqubits,
        parameterization=parameterization,
        pauli_operator_dict=pauli_operator_dict,
        normalize=normalize,
    )
    loss_hist = [dbi_object.loss(0.0, d=d)]
    d_params_hist = [d_params]
    s_hist = [0]
<<<<<<< HEAD
    if parameterization is ParameterizationTypes.pauli and pauli_operator_dict is None:
        pauli_operator_dict = generate_pauli_operator_dict(
            nqubits=nqubits,
            parameterization_order=pauli_parameterization_order,
            backend=backend,
        )
=======
>>>>>>> fa1d2c4e
    # first step
    s = dbi_object.choose_step(d=d)
    dbi_object(step=s, d=d)
    for _ in range(iterations):
        grad = gradient_numerical(
            dbi_object,
            d_params,
            parameterization,
            pauli_operator_dict=pauli_operator_dict,
            pauli_parameterization_order=pauli_parameterization_order,
            normalize=normalize,
            backend=backend,
        )

        # set up hyperopt to find optimal lr
        def func_loss_to_lr(lr):
            d_params_eval = [d_params[j] - grad[j] * lr for j in range(len(grad))]
            d_eval = params_to_diagonal_operator(
                d_params_eval,
                nqubits,
                parameterization=parameterization,
                pauli_operator_dict=pauli_operator_dict,
                normalize=normalize,
            )
            return dbi_object.loss(step=s, d=d_eval)

        if space is None:
            space = hyperopt.hp.loguniform("lr", np.log(lr_min), np.log(lr_max))

        best = hyperopt.fmin(
            fn=func_loss_to_lr,
            space=space,
            algo=optimizer.suggest,
            max_evals=max_evals,
            verbose=verbose,
        )
        lr = best["lr"]

        d_params = [d_params[j] - grad[j] * lr for j in range(len(grad))]
        d = params_to_diagonal_operator(
            d_params,
            nqubits,
            parameterization=parameterization,
            pauli_operator_dict=pauli_operator_dict,
            normalize=normalize,
        )
        s = dbi_object.choose_step(d=d)
        dbi_object(step=s, d=d)

        # record history
        loss_hist.append(dbi_object.loss(0.0, d=d))
        d_params_hist.append(d_params)
        s_hist.append(s)
    return loss_hist, d_params_hist, s_hist<|MERGE_RESOLUTION|>--- conflicted
+++ resolved
@@ -146,9 +146,6 @@
     verbose: bool = False,
     backend=None,
 ):
-<<<<<<< HEAD
-    backend = _check_backend(backend)
-=======
     r"""Numerical gradient descent method for variating diagonal operator in each double bracket rotation.
 
     Args:
@@ -208,7 +205,8 @@
             pauli_operator_dict=pauli_operator_dict,
         )
     """
->>>>>>> fa1d2c4e
+    backend = _check_backend(backend)
+
     nqubits = dbi_object.nqubits
     if parameterization is ParameterizationTypes.pauli and pauli_operator_dict is None:
         pauli_operator_dict = generate_pauli_operator_dict(
@@ -224,15 +222,12 @@
     loss_hist = [dbi_object.loss(0.0, d=d)]
     d_params_hist = [d_params]
     s_hist = [0]
-<<<<<<< HEAD
     if parameterization is ParameterizationTypes.pauli and pauli_operator_dict is None:
         pauli_operator_dict = generate_pauli_operator_dict(
             nqubits=nqubits,
             parameterization_order=pauli_parameterization_order,
             backend=backend,
         )
-=======
->>>>>>> fa1d2c4e
     # first step
     s = dbi_object.choose_step(d=d)
     dbi_object(step=s, d=d)
