import math
from copy import deepcopy
from itertools import product
from typing import Optional

import hyperopt
import numpy as np

from qibo import symbols
<<<<<<< HEAD
=======
from qibo.backends import _check_backend
>>>>>>> 46c10ca8
from qibo.hamiltonians import SymbolicHamiltonian
from qibo.models.dbi.double_bracket import (
    DoubleBracketGeneratorType,
    DoubleBracketIteration,
    DoubleBracketScheduling,
)


def generate_Z_operators(nqubits: int, backend=None):
    """Generate a dictionary containing 1) all possible products of Pauli Z operators for L = n_qubits and 2) their respective names.
    Return: Dictionary with operator names (str) as keys and operators (np.array) as values

     Example:
        .. testcode::

            from qibo.models.dbi.utils import generate_Z_operators
            from qibo.models.dbi.double_bracket import DoubleBracketIteration
            from qibo.quantum_info import random_hermitian
            from qibo.hamiltonians import Hamiltonian
            import numpy as np

            nqubits = 4
            h0 = random_hermitian(2**nqubits)
            dbi = DoubleBracketIteration(Hamiltonian(nqubits=nqubits, matrix=h0))
            generate_Z = generate_Z_operators(nqubits)
            Z_ops = list(generate_Z.values())

            delta_h0 = dbi.diagonal_h_matrix
            dephasing_channel = (sum([Z_op @ h0 @ Z_op for Z_op in Z_ops])+h0)/2**nqubits
            norm_diff = np.linalg.norm(delta_h0 - dephasing_channel)
    """

    backend = _check_backend(backend)
    # list of tuples, e.g. ('Z','I','Z')
    combination_strings = product("ZI", repeat=nqubits)
    output_dict = {}

    for zi_string_combination in combination_strings:
        # except for the identity
        if "Z" in zi_string_combination:
            op_name = "".join(zi_string_combination)
            tensor_op = str_to_symbolic(op_name)
            # append in output_dict
            output_dict[op_name] = SymbolicHamiltonian(
                tensor_op, backend=backend
            ).dense.matrix
    return output_dict


def str_to_symbolic(name: str):
    """Convert string into symbolic hamiltonian.
    Example:
        .. testcode::

            from qibo.models.dbi.utils import str_to_symbolic
            op_name = "ZYXZI"
            # returns 5-qubit symbolic hamiltonian
            ZIXZI_op = str_to_symbolic(op_name)
    """
    tensor_op = 1
    for qubit, char in enumerate(name):
        tensor_op *= getattr(symbols, char)(qubit)
    return tensor_op


def select_best_dbr_generator(
    dbi_object: DoubleBracketIteration,
    d_list: list,
    step: Optional[float] = None,
    compare_canonical: bool = True,
    scheduling: DoubleBracketScheduling = None,
    **kwargs,
):
    """Selects the best double bracket rotation generator from a list and execute the rotation.

    Args:
        dbi_object (`DoubleBracketIteration`): the target DoubleBracketIteration object.
        d_list (list): list of diagonal operators (np.array) to run from.
        step (float): fixed iteration duration.
            Defaults to ``None``, optimize with `scheduling` method and `choose_step` function.
        compare_canonical (boolean): if `True`, the diagonalization effect with operators from `d_list` is compared with the canonical bracket.
        scheduling (`DoubleBracketScheduling`): scheduling method for finding the optimal step.

    Returns:
        The updated dbi_object, index of the optimal diagonal operator, respective step duration, and evolution direction.
    """
    if scheduling is None:
        scheduling = dbi_object.scheduling
    norms_off_diagonal_restriction = [
        dbi_object.off_diagonal_norm for _ in range(len(d_list))
    ]
    optimal_steps, flip_list = [], []
    for i, d in enumerate(d_list):
        # prescribed step durations
        dbi_eval = deepcopy(dbi_object)
        flip_list.append(cs_angle_sgn(dbi_eval, d))
        if flip_list[i] != 0:
            if step is None:
                step_best = dbi_eval.choose_step(
                    d=flip_list[i] * d, scheduling=scheduling, **kwargs
                )
            else:
                step_best = step
            dbi_eval(step=step_best, d=flip_list[i] * d)
            optimal_steps.append(step_best)
            norms_off_diagonal_restriction[i] = dbi_eval.off_diagonal_norm
    # canonical
    if compare_canonical is True:
        flip_list.append(1)
        dbi_eval = deepcopy(dbi_object)
        dbi_eval.mode = DoubleBracketGeneratorType.canonical
        if step is None:
            step_best = dbi_eval.choose_step(scheduling=scheduling, **kwargs)
        else:
            step_best = step
        dbi_eval(step=step_best)
        optimal_steps.append(step_best)
        norms_off_diagonal_restriction.append(dbi_eval.off_diagonal_norm)
    # find best d
    idx_max_loss = np.argmin(norms_off_diagonal_restriction)
    flip = flip_list[idx_max_loss]
    step_optimal = optimal_steps[idx_max_loss]
    dbi_eval = deepcopy(dbi_object)
    if idx_max_loss == len(d_list) and compare_canonical is True:
        # canonical
        dbi_eval(step=step_optimal, mode=DoubleBracketGeneratorType.canonical)

    else:
        d_optimal = flip * d_list[idx_max_loss]
        dbi_eval(step=step_optimal, d=d_optimal)
    return dbi_eval, idx_max_loss, step_optimal, flip


def cs_angle_sgn(dbi_object, d):
    """Calculates the sign of Cauchy-Schwarz Angle :math:`\\langle W(Z), W({\\rm canonical}) \\rangle_{\\rm HS}`."""
    norm = np.trace(
        np.dot(
            np.conjugate(
                dbi_object.commutator(dbi_object.diagonal_h_matrix, dbi_object.h.matrix)
            ).T,
            dbi_object.commutator(d, dbi_object.h.matrix),
        )
    )
    return np.sign(norm)


<<<<<<< HEAD
def dGamma_di_onsite_Z(
    dbi_object: DoubleBracketIteration, n: int, i: int, d: np.array, onsite_Z_ops=None
):
    """Computes the derivatives $\frac{\\partial \\Gamma_n}{\\partial \alpha_i}$ where the diagonal operator $D=\\sum \alpha_i Z_i$.

    Args:
        dbi_object (DoubleBracketIteration): the target dbi object
        n (int): the number of nested commutators in `Gamma`
        i (int): the index of onsite-Z coefficient
        d (np.array): the diagonal operator

    Returns:
        (list): [dGamma_0_di, dGamma_1_di, ..., dGamma_n_di]
    """
    nqubits = int(np.log2(dbi_object.h.matrix.shape[0]))
    if onsite_Z_ops is None:
        Z_i_str = "I" * (i) + "Z" + "I" * (nqubits - i - 1)
        Z_i = SymbolicHamiltonian(str_to_symbolic(Z_i_str)).dense.matrix
    else:
        Z_i = onsite_Z_ops[i]
    dGamma_di = [np.zeros((2**nqubits, 2**nqubits))] * (n + 1)
    W = dbi_object.commutator(d, dbi_object.h.matrix)
    dW_di = dbi_object.commutator(Z_i, dbi_object.h.matrix)
    for k in range(n + 1):
        if k == 0:
            continue
        elif k == 1:
            dGamma_di[k] = dW_di
        else:
            dGamma_di[k] = dbi_object.commutator(
                dW_di, dbi_object.Gamma(k - 1, d)
            ) + dbi_object.commutator(W, dGamma_di[k - 1])
    return dGamma_di


def ds_di_onsite_Z(
    dbi_object: DoubleBracketIteration,
    d: np.array,
    i: int,
    taylor_coef: Optional[list] = None,
    onsite_Z_ops: Optional[list] = None,
):
    r"""Return the derivatives of the first 3 polynomial coefficients with respect to onsite Pauli-Z coefficients\
        Args:
            dbi_object (DoubleBracketIteration): the target dbi object
            d (np.array): the diagonal operator
            i (int): the index of onsite-Z coefficient
            taylor_coef (list): coefficients of `s` in the taylor expansion of math:`\\frac{\\partial ||\sigma(e^{sW}He^{-sW})||^2}{\\partial s}`, from the highest order to the lowest.
            onsite_Z_ops (list): onsite Z operators of `dbi_object.h`
        Returns:
            floats da, db, dc, ds
    """
    # generate the list of derivatives w.r.t ith Z operator coefficient
    nqubits = int(np.log2(d.shape[0]))
    if onsite_Z_ops is None:
        onsite_Z_ops = generate_onsite_Z_ops(nqubits)
    dGamma_di = dGamma_di_onsite_Z(dbi_object, 3, i, d, onsite_Z_ops=onsite_Z_ops)

    def derivative_product(k1, k2):
        r"""Calculate the derivative of a product $\sigma(\Gamma(n1,i))@\sigma(\Gamma(n2,i))"""
        return dbi_object.sigma(dGamma_di[k1]) @ dbi_object.sigma(
            dbi_object.Gamma(k2, d)
        ) + dbi_object.sigma(
            dbi_object.sigma(dbi_object.Gamma(k1, d))
        ) @ dbi_object.sigma(
            dGamma_di[k2]
        )

    # calculate the derivatives of s polynomial coefficients
    da = np.trace(3 * derivative_product(1, 2) + 3 * derivative_product(3, 0))
    db = np.trace(2 * derivative_product(1, 1) + 2 * derivative_product(0, 2))
    dc = np.trace(2 * derivative_product(1, 0))

    ds = 0
    if taylor_coef != None:
        a, b, c = taylor_coef[len(taylor_coef) - 3 :]
        delta = b**2 - 4 * a * c
        ddelta = 2 * (b * db - 2 * (a * dc + da * c))

        ds = (-db + 0.5 * ddelta / np.sqrt(delta)) * a - (-b + np.sqrt(delta)) * da
        ds /= 2 * a**2

    return da, db, dc, ds


def gradient_onsite_Z(
    dbi_object: DoubleBracketIteration,
    d: np.array,
    onsite_Z_ops,
    n_taylor=2,
    use_ds=False,
):
    r"""Calculate the gradient of loss function with respect to onsite Pauli-Z coefficients
    Args:
        dbi_object (DoubleBracketIteration): the target dbi object
        d (np.array): the diagonal operator
        n_taylor (int): the highest order of the taylore expansion of  w.r.t `s`
        onsite_Z_ops (list): list of Pauli-Z operators
        taylor_coef (list): coefficients of `s` in the taylor expansion of math:`\\frac{\\partial ||\sigma(e^{sW}He^{-sW})||^2}{\\partial s}`
        use_ds (boolean): if False, ds is set to 0
    """
    # n is the highest order for calculating s

    # initialize gradient
    nqubits = int(np.log2(d.shape[0]))
    if onsite_Z_ops is None:
        onsite_Z_ops = generate_onsite_Z_ops(nqubits)
    grad = np.zeros(nqubits)
    s, coef = dbi_object.polynomial_step(
        d=d,
        n=n_taylor,
        backup_scheduling=DoubleBracketScheduling.polynomial_approximation,
    )

    a, b, c = coef[len(coef) - 3 :]
    for i in range(nqubits):
        da, db, dc, ds = ds_di_onsite_Z(dbi_object, d, i, [a, b, c], onsite_Z_ops)
        if use_ds is True:
            ds = 0
        grad[i] = (
            s**3 / 3 * da
            + s**2 / 2 * db
            + 2 * s * dc
            + s**2 * ds * a
            + s * ds * b
            + 2 * ds * c
        )
    grad = np.array(grad)
    grad = grad / np.linalg.norm(grad)
    return grad, s


def onsite_Z_decomposition(h_matrix: np.array, onsite_Z_ops=None):
    """finds the decomposition of hamiltonian `h_matrix` into Pauli-Z operators"""
    nqubits = int(np.log2(h_matrix.shape[0]))
    if onsite_Z_ops is None:
        onsite_Z_ops = generate_onsite_Z_ops(nqubits)
    decomposition = []
    for Z_i in onsite_Z_ops:
        expect = np.trace(h_matrix @ Z_i) / 2**nqubits
        decomposition.append(expect)
    return decomposition


def generate_onsite_Z_ops(nqubits):
    """generate the list of Pauli-Z operators of an `nqubit` system in the form of np.array"""
    onsite_Z_str = ["I" * (i) + "Z" + "I" * (nqubits - i - 1) for i in range(nqubits)]
    onsite_Z_ops = [
        SymbolicHamiltonian(str_to_symbolic(Z_i_str)).dense.matrix
        for Z_i_str in onsite_Z_str
    ]
    return onsite_Z_ops


def gradient_descent_onsite_Z(
    dbi_object: DoubleBracketIteration,
    d_coef: list,
    d: Optional[np.array] = None,
    n_taylor: int = 2,
    onsite_Z_ops: Optional[list] = None,
    lr_min: float = 1e-5,
    lr_max: float = 1,
    max_evals: int = 100,
    space: callable = None,
    optimizer: callable = None,
    verbose: bool = False,
    use_ds: bool = True,
):
    """calculate the elements of one gradient descent step on `dbi_object`.

    Args:
        dbi_object (DoubleBracketIteration): the target dbi object
        d_coef (list): the initial decomposition of `d` into Pauli-Z operators
        d (np.array, optional): the initial diagonal operator. Defaults to None.
        n_taylor (int, optional): the highest order to expand the loss function derivative. Defaults to 2.
        onsite_Z_ops (list, optional): list of onsite-Z operators. Defaults to None.
        lr_min (float, optional): the minimal gradient step. Defaults to 1e-5.
        lr_max (float, optional): the maximal gradient step. Defaults to 1.
        max_evals (int, optional): the max number of evaluations for `hyperopt` to find the optimal gradient step `lr`. Defaults to 100.
        space (callable, optional): the search space for `hyperopt`. Defaults to None.
        optimizer (callable, optional): optimizer for `hyperopt`. Defaults to None.
        verbose (bool, optional): option to print out the 'hyperopt' progress. Defaults to False.
        use_ds (bool, optional): if False, ds is set to 0. Defaults to True.

    Returns:
        the optimal step found, coeffcients of `d` in Pauli-Z basis, matrix of `d`

    """
    nqubits = int(np.log2(dbi_object.h.matrix.shape[0]))
    if onsite_Z_ops is None:
        onsite_Z_ops = generate_onsite_Z_ops(nqubits)
    if d is None:
        d = sum([d_coef[i] * onsite_Z_ops[i] for i in range(nqubits)])
    grad, s = gradient_onsite_Z(
        dbi_object, d, n_taylor=n_taylor, onsite_Z_ops=onsite_Z_ops, use_ds=use_ds
    )
    # optimize gradient descent step with hyperopt
    if space is None:
        space = hyperopt.hp.loguniform("lr", np.log(lr_min), np.log(lr_max))
    if optimizer is None:
        optimizer = hyperopt.tpe

    def func_loss_to_lr(lr):
        d_coef_eval = [d_coef[j] - grad[j] * lr for j in range(nqubits)]
        d_eval = sum([d_coef_eval[i] * onsite_Z_ops[i] for i in range(nqubits)])
        return dbi_object.loss(step=s, d=d_eval)

    best = hyperopt.fmin(
        fn=func_loss_to_lr,
        space=space,
        algo=optimizer.suggest,
        max_evals=max_evals,
        verbose=verbose,
    )
    lr = best["lr"]

    d_coef = [d_coef[j] - grad[j] * lr for j in range(nqubits)]
    d = sum([d_coef[i] * onsite_Z_ops[i] for i in range(nqubits)])
    return s, d_coef, d


def diagonal_min_max(matrix: np.array):
    L = int(np.log2(matrix.shape[0]))
    D = np.linspace(np.min(np.diag(matrix)), np.max(np.diag(matrix)), 2**L)
    D = np.diag(D)
    return D
=======
def off_diagonal_norm_polynomial_expansion_coef(dbi_object, d, n):
    if d is None:
        d = dbi_object.diagonal_h_matrix
    # generate Gamma's where $\Gamma_{k+1}=[W, \Gamma_{k}], $\Gamma_0=H
    W = dbi_object.commutator(d, dbi_object.sigma(dbi_object.h.matrix))
    Gamma_list = dbi_object.generate_Gamma_list(n + 2, d)
    sigma_Gamma_list = list(map(dbi_object.sigma, Gamma_list))
    exp_list = np.array([1 / math.factorial(k) for k in range(n + 1)])
    # coefficients for rotation with [W,H] and H
    c1 = exp_list.reshape((-1, 1, 1)) * sigma_Gamma_list[1:]
    c2 = exp_list.reshape((-1, 1, 1)) * sigma_Gamma_list[:-1]
    # product coefficient
    trace_coefficients = [0] * (2 * n + 1)
    for k in range(n + 1):
        for j in range(n + 1):
            power = k + j
            product_matrix = c1[k] @ c2[j]
            trace_coefficients[power] += 2 * np.trace(product_matrix)
    # coefficients from high to low (n:0)
    coef = list(reversed(trace_coefficients[: n + 1]))
    return coef
>>>>>>> 46c10ca8
<|MERGE_RESOLUTION|>--- conflicted
+++ resolved
@@ -7,10 +7,7 @@
 import numpy as np
 
 from qibo import symbols
-<<<<<<< HEAD
-=======
 from qibo.backends import _check_backend
->>>>>>> 46c10ca8
 from qibo.hamiltonians import SymbolicHamiltonian
 from qibo.models.dbi.double_bracket import (
     DoubleBracketGeneratorType,
@@ -157,7 +154,6 @@
     return np.sign(norm)
 
 
-<<<<<<< HEAD
 def dGamma_di_onsite_Z(
     dbi_object: DoubleBracketIteration, n: int, i: int, d: np.array, onsite_Z_ops=None
 ):
@@ -384,7 +380,8 @@
     D = np.linspace(np.min(np.diag(matrix)), np.max(np.diag(matrix)), 2**L)
     D = np.diag(D)
     return D
-=======
+
+
 def off_diagonal_norm_polynomial_expansion_coef(dbi_object, d, n):
     if d is None:
         d = dbi_object.diagonal_h_matrix
@@ -405,5 +402,4 @@
             trace_coefficients[power] += 2 * np.trace(product_matrix)
     # coefficients from high to low (n:0)
     coef = list(reversed(trace_coefficients[: n + 1]))
-    return coef
->>>>>>> 46c10ca8
+    return coef