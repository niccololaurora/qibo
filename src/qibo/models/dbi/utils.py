import math
from itertools import combinations, product

import numpy as np

from qibo import symbols
from qibo.backends import _check_backend
from qibo.hamiltonians import SymbolicHamiltonian


def commutator(a, b):
    """Compute commutator between two arrays."""
    return a @ b - b @ a


def variance(a, state):
    """Calculates the variance of a matrix A with respect to a state:
    Var($A$) = $\\langle\\mu|A^2|\\mu\rangle-\\langle\\mu|A|\\mu\rangle^2$"""
    b = a @ a
    return state.conj().T @ b @ state - (state.conj().T @ a @ state) ** 2


def covariance(a, b, state):
    """This is a generalization of the notion of covariance, needed for the polynomial expansion of the energy fluctuation,
    applied to two operators A and B with respect to a state:
    Cov($A,B$) = $\\langle\\mu|AB|\\mu\rangle-\\langle\\mu|A|\\mu\rangle\\langle\\mu|B|\\mu\rangle$
    """

    c = a @ b + b @ a
    return (
        state.conj().T @ c @ state
        - 2 * state.conj().T @ a @ state * state.conj().T @ b @ state
    )


def generate_Z_operators(nqubits: int, backend=None):
    """Generate a dictionary containing 1) all possible products of Pauli Z operators for L = n_qubits and 2) their respective names.
    Return: Dictionary with operator names (str) as keys and operators (np.array) as values

     Example:
        .. testcode::

            from qibo.models.dbi.utils import generate_Z_operators
            from qibo.models.dbi.double_bracket import DoubleBracketIteration
            from qibo.quantum_info import random_hermitian
            from qibo.hamiltonians import Hamiltonian
            import numpy as np

            nqubits = 4
            h0 = random_hermitian(2**nqubits)
            dbi = DoubleBracketIteration(Hamiltonian(nqubits=nqubits, matrix=h0))
            generate_Z = generate_Z_operators(nqubits)
            Z_ops = list(generate_Z.values())

            delta_h0 = dbi.diagonal_h_matrix
            dephasing_channel = (sum([Z_op @ h0 @ Z_op for Z_op in Z_ops])+h0)/2**nqubits
            norm_diff = np.linalg.norm(delta_h0 - dephasing_channel)
    """

    backend = _check_backend(backend)
    # list of tuples, e.g. ('Z','I','Z')
    combination_strings = product("ZI", repeat=nqubits)
    output_dict = {}

    for zi_string_combination in combination_strings:
        # except for the identity
        if "Z" in zi_string_combination:
            op_name = "".join(zi_string_combination)
            tensor_op = str_to_symbolic(op_name)
            # append in output_dict
            output_dict[op_name] = SymbolicHamiltonian(
                tensor_op, backend=backend
            ).dense.matrix
    return output_dict


def str_to_symbolic(name: str):
    """Convert string into symbolic hamiltonian.
    Example:
        .. testcode::

            from qibo.models.dbi.utils import str_to_symbolic
            op_name = "ZYXZI"
            # returns 5-qubit symbolic hamiltonian
            ZIXZI_op = str_to_symbolic(op_name)
    """
    tensor_op = 1
    for qubit, char in enumerate(name):
        tensor_op *= getattr(symbols, char)(qubit)
    return tensor_op


def cs_angle_sgn(dbi_object, d):
    """Calculates the sign of Cauchy-Schwarz Angle :math:`\\langle W(Z), W({\\rm canonical}) \\rangle_{\\rm HS}`."""
    norm = np.trace(
        np.dot(
            np.conjugate(
                dbi_object.commutator(dbi_object.diagonal_h_matrix, dbi_object.h.matrix)
            ).T,
            dbi_object.commutator(d, dbi_object.h.matrix),
        )
    )
    return np.sign(norm)


<<<<<<< HEAD
def decompose_into_Pauli_basis(h_matrix: np.array, pauli_operators: list):
=======
def decompose_into_pauli_basis(h_matrix: np.array, pauli_operators: list):
>>>>>>> eda60e95
    """finds the decomposition of hamiltonian `h_matrix` into Pauli-Z operators"""
    nqubits = int(np.log2(h_matrix.shape[0]))

    decomposition = []
    for Z_i in pauli_operators:
        expect = np.trace(h_matrix @ Z_i) / 2**nqubits
        decomposition.append(expect)
    return decomposition


def generate_pauli_index(nqubits, order):
<<<<<<< HEAD
=======
    """
    Generate all possible combinations of qubits for a given order of Pauli operators.
    """
>>>>>>> eda60e95
    if order == 1:
        return list(range(nqubits))
    elif order > 1:
        indices = list(range(nqubits))
        return indices + [
            comb for i in range(2, order + 1) for comb in combinations(indices, i)
        ]
    else:
        raise ValueError("Order must be a positive integer")


def generate_pauli_operator_dict(
    nqubits: int, parameterization_order: int = 1, symbols_pauli=symbols.Z
):
<<<<<<< HEAD
    pauli_index = generate_pauli_index(nqubits, order=parameterization_order)
    pauli_operators = [
        generate_Pauli_operators(nqubits, symbols_pauli, index) for index in pauli_index
=======
    """
    Generate a dictionary containing all possible products of a given Pauli operators (X,Y or Z) of a given order (e.g. 1 corresponds to a magnetic field)
    for L = n_qubits and their respective names.
    """
    pauli_index = generate_pauli_index(nqubits, order=parameterization_order)
    pauli_operators = [
        generate_pauli_operators(nqubits, symbols_pauli, index) for index in pauli_index
>>>>>>> eda60e95
    ]
    return {index: operator for index, operator in zip(pauli_index, pauli_operators)}


def diagonal_min_max(matrix: np.array):
<<<<<<< HEAD
=======
    """
    Generate a diagonal matrix D with the same diagonal elements as `matrix` but with minimum and maximum values.
    (may be deprecated as a useful ansatz for D)
    """
>>>>>>> eda60e95
    L = int(np.log2(matrix.shape[0]))
    D = np.linspace(np.min(np.diag(matrix)), np.max(np.diag(matrix)), 2**L)
    D = np.diag(D)
    return D


<<<<<<< HEAD
def generate_Pauli_operators(nqubits, symbols_pauli, positions):
=======
def generate_pauli_operators(nqubits, symbols_pauli, positions):
>>>>>>> eda60e95
    # generate matrix of an nqubit-pauli operator with `symbols_pauli` at `positions`
    if isinstance(positions, int):
        return SymbolicHamiltonian(
            symbols_pauli(positions), nqubits=nqubits
        ).dense.matrix
    else:
        terms = [symbols_pauli(pos) for pos in positions]
        return SymbolicHamiltonian(math.prod(terms), nqubits=nqubits).dense.matrix<|MERGE_RESOLUTION|>--- conflicted
+++ resolved
@@ -103,11 +103,7 @@
     return np.sign(norm)
 
 
-<<<<<<< HEAD
 def decompose_into_Pauli_basis(h_matrix: np.array, pauli_operators: list):
-=======
-def decompose_into_pauli_basis(h_matrix: np.array, pauli_operators: list):
->>>>>>> eda60e95
     """finds the decomposition of hamiltonian `h_matrix` into Pauli-Z operators"""
     nqubits = int(np.log2(h_matrix.shape[0]))
 
@@ -119,12 +115,9 @@
 
 
 def generate_pauli_index(nqubits, order):
-<<<<<<< HEAD
-=======
     """
     Generate all possible combinations of qubits for a given order of Pauli operators.
     """
->>>>>>> eda60e95
     if order == 1:
         return list(range(nqubits))
     elif order > 1:
@@ -139,42 +132,29 @@
 def generate_pauli_operator_dict(
     nqubits: int, parameterization_order: int = 1, symbols_pauli=symbols.Z
 ):
-<<<<<<< HEAD
-    pauli_index = generate_pauli_index(nqubits, order=parameterization_order)
-    pauli_operators = [
-        generate_Pauli_operators(nqubits, symbols_pauli, index) for index in pauli_index
-=======
     """
     Generate a dictionary containing all possible products of a given Pauli operators (X,Y or Z) of a given order (e.g. 1 corresponds to a magnetic field)
     for L = n_qubits and their respective names.
     """
     pauli_index = generate_pauli_index(nqubits, order=parameterization_order)
     pauli_operators = [
-        generate_pauli_operators(nqubits, symbols_pauli, index) for index in pauli_index
->>>>>>> eda60e95
+        generate_Pauli_operators(nqubits, symbols_pauli, index) for index in pauli_index
     ]
     return {index: operator for index, operator in zip(pauli_index, pauli_operators)}
 
 
 def diagonal_min_max(matrix: np.array):
-<<<<<<< HEAD
-=======
     """
     Generate a diagonal matrix D with the same diagonal elements as `matrix` but with minimum and maximum values.
     (may be deprecated as a useful ansatz for D)
     """
->>>>>>> eda60e95
     L = int(np.log2(matrix.shape[0]))
     D = np.linspace(np.min(np.diag(matrix)), np.max(np.diag(matrix)), 2**L)
     D = np.diag(D)
     return D
 
 
-<<<<<<< HEAD
 def generate_Pauli_operators(nqubits, symbols_pauli, positions):
-=======
-def generate_pauli_operators(nqubits, symbols_pauli, positions):
->>>>>>> eda60e95
     # generate matrix of an nqubit-pauli operator with `symbols_pauli` at `positions`
     if isinstance(positions, int):
         return SymbolicHamiltonian(
