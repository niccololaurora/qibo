--- conflicted
+++ resolved
@@ -78,26 +78,26 @@
 ):
     """Selects the best double bracket rotation generator from a list and runs the
 
-    Args:
-        dbi_object (`DoubleBracketIteration`): the target DoubleBracketIteration object.
-        d_list (list): list of diagonal operators (np.array) to run from.
-        step (float): fixed iteration duration.
-            Defaults to ``None``, uses hyperopt.
-<<<<<<< HEAD
-        step_min (float): Minimally allowed iteration duration.
-        step_max (float): Maximally allowed iteration duration.
-        max_evals (int): Maximally allowed number of evaluation in hyperopt.
-        compare_canonical (bool): If `True`, the optimal diagonal operator chosen from "d_list" is compared with the canonical bracket.
-=======
-        step_min (float): minimally allowed iteration duration.
-        step_max (float): maximally allowed iteration duration.
-        max_evals (int): maximally allowed number of evaluation in hyperopt.
-        compare_canonical (bool): if `True`, the optimal diagonal operator chosen from "d_list" is compared with the canonical bracket.
-        mode (`DoubleBracketGeneratorType`): DBI generator type used for the selection.
->>>>>>> 056830ff
+        Args:
+            dbi_object (`DoubleBracketIteration`): the target DoubleBracketIteration object.
+            d_list (list): list of diagonal operators (np.array) to run from.
+            step (float): fixed iteration duration.
+                Defaults to ``None``, uses hyperopt.
+    <<<<<<< HEAD
+            step_min (float): Minimally allowed iteration duration.
+            step_max (float): Maximally allowed iteration duration.
+            max_evals (int): Maximally allowed number of evaluation in hyperopt.
+            compare_canonical (bool): If `True`, the optimal diagonal operator chosen from "d_list" is compared with the canonical bracket.
+    =======
+            step_min (float): minimally allowed iteration duration.
+            step_max (float): maximally allowed iteration duration.
+            max_evals (int): maximally allowed number of evaluation in hyperopt.
+            compare_canonical (bool): if `True`, the optimal diagonal operator chosen from "d_list" is compared with the canonical bracket.
+            mode (`DoubleBracketGeneratorType`): DBI generator type used for the selection.
+    >>>>>>> 056830fff9eedef0da2003a638ce4dbd30b6e3b8
 
-    Returns:
-        The updated dbi_object, index of the optimal diagonal operator, respective step duration, and evolution direction.
+        Returns:
+            The updated dbi_object, index of the optimal diagonal operator, respective step duration, and evolution direction.
     """
     if scheduling is None:
         scheduling = dbi_object.scheduling
