--- conflicted
+++ resolved
@@ -273,24 +273,18 @@
     # Fit the model
     optimal_params = curve_fit(model, train_val["noisy"], train_val["noise-free"])[0]
     # Run the input circuit
-<<<<<<< HEAD
     if "ncircuits" in readout.keys():
         circuit_result, circuit_result_cal = apply_randomized_readout_mitigation(
             circuit, backend, noise_model, nshots, readout["ncircuits"]
         )
     else:
         if noise_model is not None and backend.name != "qibolab":
-            noisy_circuit = noise_model.apply(circuit)
-        circuit_result = backend.execute_circuit(noisy_circuit, nshots=nshots)
+            circuit = noise_model.apply(circuit)
+        circuit_result = backend.execute_circuit(circuit, nshots=nshots)
     if "calibration_matrix" in readout.keys() is not None:
         circuit_result = apply_readout_mitigation(
             circuit_result, readout["calibration_matrix"]
         )
-=======
-    if noise_model != None and backend.name != "qibolab":
-        circuit = noise_model.apply(circuit)
-    circuit_result = backend.execute_circuit(circuit, nshots=nshots)
->>>>>>> 700187f2
     val = circuit_result.expectation_from_samples(observable)
     if "ncircuits" in readout.keys():
         val /= circuit_result_cal.expectation_from_samples(observable)
@@ -353,7 +347,6 @@
         train_val["noise-free"].append(val)
         for level in noise_levels:
             noisy_c = get_noisy_circuit(c, level, insertion_gate=insertion_gate)
-<<<<<<< HEAD
             if "ncircuits" in readout.keys():
                 (
                     circuit_result,
@@ -369,11 +362,6 @@
                 circuit_result = apply_readout_mitigation(
                     circuit_result, readout["calibration_matrix"]
                 )
-=======
-            if noise_model != None and backend.name != "qibolab":
-                noisy_c = noise_model.apply(noisy_c)
-            circuit_result = backend.execute_circuit(noisy_c, nshots=nshots)
->>>>>>> 700187f2
             val = circuit_result.expectation_from_samples(observable)
             if "ncircuits" in readout.keys():
                 val /= circuit_result_cal.expectation_from_samples(observable)
@@ -387,7 +375,6 @@
     val = []
     for level in noise_levels:
         noisy_c = get_noisy_circuit(circuit, level, insertion_gate=insertion_gate)
-<<<<<<< HEAD
         if "ncircuits" in readout.keys():
             circuit_result, circuit_result_cal = apply_randomized_readout_mitigation(
                 noisy_c, backend, noise_model, nshots, readout["ncircuits"]
@@ -404,12 +391,6 @@
         if "ncircuits" in readout.keys():
             expval /= circuit_result_cal.expectation_from_samples(observable)
         val.append(expval)
-=======
-        if noise_model != None and backend.name != "qibolab":
-            noisy_c = noise_model.apply(noisy_c)
-        circuit_result = backend.execute_circuit(noisy_c, nshots=nshots)
-        val.append(circuit_result.expectation_from_samples(observable))
->>>>>>> 700187f2
     mit_val = model(np.array(val).reshape(-1, 1), *optimal_params[0])[0]
     # Return data
     if full_output == True:
