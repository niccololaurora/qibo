--- conflicted
+++ resolved
@@ -683,7 +683,6 @@
     return gate(q0, q1)
 
 
-<<<<<<< HEAD
 def _non_trivial_layers(
     nqubits: int,
     architecture: str = "pyramid",
@@ -786,7 +785,8 @@
                 )
 
     return circuit
-=======
+
+
 def _angle_mod_two_pi(angle):
     return angle % (2 * np.pi)
 
@@ -947,5 +947,4 @@
     last_controls = last_ones[-last_weight:]
 
     # adding an RZ gate to correct the phase of the last amplitude encoded
-    return gates.RZ(last_zero, 2 * phase).controlled_by(*last_controls)
->>>>>>> 32f85dab
+    return gates.RZ(last_zero, 2 * phase).controlled_by(*last_controls)