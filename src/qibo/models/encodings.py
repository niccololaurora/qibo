--- conflicted
+++ resolved
@@ -119,15 +119,10 @@
 def binary_encoder(data, **kwargs):
     """Create circuit that encodes ``data`` in all amplitudes of the computational basis.
 
-<<<<<<< HEAD
     ``data`` has to be normalized with respect to the Hilbert-Schmidt norm.
     Resulting circuit parametrizes ``data`` in Hopf coordinates in the 
     :math:`(2^{n} - 1)`-unit sphere.
     
-=======
-    Data has to be normalized with respect to the Hilbert-Schmidt norm.
-
->>>>>>> d229f25a
     Args:
         data (ndarray or list): :math:`1`-dimensional array or length :math:`2^{n}`
             to be loaded in the amplitudes of a :math:`n`-qubit quantum state.
