import copy
import bisect
import numpy as np
from qibo.abstractions import circuit
from qibo.config import raise_error
from qibo.hardware import pulses, experiment, gates

class PulseSequence:
    """Describes a sequence of pulses for the FPGA to unpack and convert into arrays

    Current FPGA binary has variable sampling rate but fixed sample size.
    Due to software limitations we need to prepare all 16 DAC channel arrays.
    @see BasicPulse, MultifrequencyPulse and FilePulse for more information about supported pulses.

    Args:
        pulses: Array of Pulse objects
    """
    def __init__(self, pulses, duration=None):
        self.pulses = pulses
        self.nchannels = experiment.static.nchannels
        self.sample_size = experiment.static.sample_size
        self.sampling_rate = experiment.static.sampling_rate
        self.file_dir = experiment.static.pulse_file

        if duration is None:
            self.duration = self.sample_size / self.sampling_rate
        else:
            self.duration = duration
            self.sample_size = int(duration * self.sampling_rate)
        end = experiment.static.readout_start_time + experiment.static.readout_pulse_duration + 1e-6
        self.time = np.linspace(end - self.duration, end, num=self.sample_size)

    def compile(self):
        """Compiles pulse sequence into waveform arrays

        FPGA binary is currently unable to parse pulse sequences, so this is a temporary workaround to prepare the arrays

        Returns:
            Numpy.ndarray holding waveforms for each channel. Has shape (nchannels, sample_size).
        """
        waveform = np.zeros((self.nchannels, self.sample_size))
        for pulse in self.pulses:
            #if pulse.serial[0] == "P":
            if isinstance(pulse, pulses.BasicPulse):
                waveform = self._compile_basic(waveform, pulse)
            #elif pulse.serial[0] == "M":
            elif isinstance(pulse, pulses.MultifrequencyPulse):
                waveform = self._compile_multi(waveform, pulse)
            #elif pulse.serial[0] == "F":
            elif isinstance(pulse, pulses.FilePulse):
                waveform = self._compile_file(waveform, pulse)
            else:
                raise_error(TypeError, "Invalid pulse type {}.".format(pulse))
        return waveform

    def _compile_basic(self, waveform, pulse):
        i_start = bisect.bisect(self.time, pulse.start)
        #i_start = int((pulse.start / self.duration) * self.sample_size)
        i_duration = int((pulse.duration / self.duration) * self.sample_size)
        envelope = pulse.shape.envelope(self.time, pulse.start, pulse.duration, pulse.amplitude)
        waveform[pulse.channel, i_start:i_start + i_duration] += envelope * np.sin(2 * np.pi * pulse.frequency * self.time[i_start:i_start + i_duration] + pulse.phase)
        return waveform

    def _compile_multi(self, waveform, pulse):
        for m in pulse.members:
            if m.serial[0] == "P":
                waveform += self._compile_basic(waveform, m)
            elif m.serial[0] == "F":
                waveform += self._compile_file(waveform, m)
        return waveform

    def _compile_file(self, waveform, pulse):
        i_start = int((pulse.start / self.duration) * self.sample_size)
        arr = np.genfromtxt(self.file_dir, delimiter=',')[:-1]
        waveform[pulse.channel, i_start:i_start + len(arr)] = arr
        return waveform

    def serialize(self):
        """Returns the serialized pulse sequence."""
        return ", ".join([pulse.serial() for pulse in self.pulses])

class Circuit(circuit.AbstractCircuit):

    def __init__(self, nqubits, scheduler=None):
        super().__init__(nqubits)
        self.scheduler = scheduler

    def _add_layer(self):
        raise_error(NotImplementedError)

    def fuse(self):
        raise_error(NotImplementedError)

    @staticmethod
    def _probability_extraction(data, refer_0, refer_1):
        move = copy.copy(refer_0)
        refer_0 = refer_0 - move
        refer_1 = refer_1 - move
        data = data - move
        # Rotate the data so that vector 0-1 is overlapping with Ox
        angle = copy.copy(np.arccos(refer_1[0]/np.sqrt(refer_1[0]**2 + refer_1[1]**2))*np.sign(refer_1[1]))
        new_data = np.array([data[0]*np.cos(angle) + data[1]*np.sin(angle),
                             -data[0]*np.sin(angle) + data[1]*np.cos(angle)])
        # Rotate refer_1 to get state 1 reference
        new_refer_1 = np.array([refer_1[0]*np.cos(angle) + refer_1[1]*np.sin(angle),
                                -refer_1[0]*np.sin(angle) + refer_1[1]*np.cos(angle)])
        # Condition for data outside bound
        if new_data[0] < 0:
            new_data[0] = 0
        elif new_data[0] > new_refer_1[0]:
            new_data[0] = new_refer_1[0]
        return new_data[0]/new_refer_1[0]

    def execute(self, nshots, measurement_level=2):
        if self.scheduler is None:
            raise_error(RuntimeError, "Cannot execute circuit on hardware if "
                                      "scheduler is not provided.")

        qubit_times = np.zeros(self.nqubits)
        qubit_phases = np.zeros(self.nqubits)
        # Get calibration data
        self.qubit_config = self.scheduler.fetch_config()
<<<<<<< HEAD

        # Compile pulse sequence
        if self.measurement_gate is None:
            raise_error(RuntimeError, "No measurement register assigned")
        measurement_gate = self.measurement_gate
        pulse_sequence = [pulse for gate in (self.queue + [measurement_gate])
            for pulse in gate.pulse_sequence(self.qubit_config, qubit_times)]

=======
        # compile pulse sequence
        pulse_sequence = [pulse for gate in self.queue
            for pulse in gate.pulse_sequence(self.qubit_config, qubit_times, qubit_phases)]
>>>>>>> e3e77881
        pulse_sequence = PulseSequence(pulse_sequence)
        # Execute using the scheduler
        job = self.scheduler.execute_pulse_sequence(pulse_sequence, nshots)
        raw_data = job.result()

        # Parse results according to desired measurement level
        target_qubits = measurement_gate.target_qubits
        output = {}

        # We use the same standard as OpenPulses measurement output level
        # Level 0: Raw
        # Level 1: IQ Values
        # Level 2: Qubit State

        # (Possible Implementation) Level 3: Tomography to return density matrix?

        if measurement_level == 0: 
            self._final_state = raw_data
        else:
            for q in target_qubits:
                data = self._parse_result(q, raw_data) # Get IQ values

                if measurement_level == 1:
                    output[q] = data
                
                elif measurement_level == 2:
                    ref_zero = np.array(self.qubit_config[q]["iq_state"]["0"])
                    ref_one = np.array(self.qubit_config[q]["iq_state"]["1"])
                    output[q] = self._probability_extraction(data, ref_zero, ref_one)

            self._final_state = output

        return self._final_state

    def __call__(self, nshots):
        return self.execute(nshots)

    @property
    def final_state(self):
        if self._final_state is None:
            raise_error(RuntimeError)
        return self._final_state

    def _parse_result(self, qubit, raw_data):
        ADC_length = experiment.static.ADC_length
        step = 1 / experiment.static.ADC_sampling_rate
        final = ADC_length * step + experiment.static.readout_start_time
        ADC_time_array = np.arange(experiment.static.readout_start_time, final, step)
        ADC_time_array = ADC_time_array[50:]

        static_data = experiment.static.qubit_static_parameters[self.qubit_config[qubit]["id"]]
        ro_channel = static_data["channel"][2]
        # For now readout is done with mixers
        IF_frequency = static_data["resonator_frequency"] - experiment.static.lo_frequency # downconversion

        #raw_data = self.final_state.result()
        # TODO: Implement a method to detect when the readout signal starts in the ADC data
        cos = np.cos(2 * np.pi * IF_frequency * ADC_time_array)
        it = np.sum(raw_data[ro_channel[0]] * cos)
        qt = np.sum(raw_data[ro_channel[1]] * cos)
        return np.array([it, qt])<|MERGE_RESOLUTION|>--- conflicted
+++ resolved
@@ -120,20 +120,14 @@
         qubit_phases = np.zeros(self.nqubits)
         # Get calibration data
         self.qubit_config = self.scheduler.fetch_config()
-<<<<<<< HEAD
 
         # Compile pulse sequence
         if self.measurement_gate is None:
             raise_error(RuntimeError, "No measurement register assigned")
         measurement_gate = self.measurement_gate
         pulse_sequence = [pulse for gate in (self.queue + [measurement_gate])
-            for pulse in gate.pulse_sequence(self.qubit_config, qubit_times)]
+            for pulse in gate.pulse_sequence(self.qubit_config, qubit_times, qubit_phases)]
 
-=======
-        # compile pulse sequence
-        pulse_sequence = [pulse for gate in self.queue
-            for pulse in gate.pulse_sequence(self.qubit_config, qubit_times, qubit_phases)]
->>>>>>> e3e77881
         pulse_sequence = PulseSequence(pulse_sequence)
         # Execute using the scheduler
         job = self.scheduler.execute_pulse_sequence(pulse_sequence, nshots)
