--- conflicted
+++ resolved
@@ -70,7 +70,6 @@
     def __init__(self, q, theta):
         gates.RY.__init__(self, q, theta)
 
-<<<<<<< HEAD
 class M(HardwareGate, gates.M):
     def __init__(self, *q):
         gates.M.__init__(self, *q)
@@ -81,7 +80,6 @@
             pulses += qubit_config[q]["gates"][self.name]
         
         return pulses
-=======
 class H(HardwareGate, gates.H):
     def __init__(self, q):
         gates.H.__init__(self, q)
@@ -111,6 +109,4 @@
             p.duration = duration
             qubit_times[q] += duration
 
-        return pulses
-    
->>>>>>> e3e77881
+        return pulses