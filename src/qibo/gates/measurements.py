import json
from typing import Dict, Optional, Tuple

from qibo import gates
from qibo.config import raise_error
from qibo.gates.abstract import Gate
from qibo.gates.gates import Z
from qibo.measurements import MeasurementResult


class M(Gate):
    """The measure gate.

    Args:
        *q (int): id numbers of the qubits to measure.
            It is possible to measure multiple qubits using ``gates.M(0, 1, 2, ...)``.
            If the qubits to measure are held in an iterable (eg. list) the ``*``
            operator can be used, for example ``gates.M(*[0, 1, 4])`` or
            ``gates.M(*range(5))``.
        register_name (str): Optional name of the register to distinguish it
            from other registers when used in circuits.
        collapse (bool): Collapse the state vector after the measurement is
            performed. Can be used only for single shot measurements.
            If ``True`` the collapsed state vector is returned. If ``False``
            the measurement result is returned.
        basis (:class:`qibo.gates.Gate`, list): Basis to measure.
            Can be a qibo gate or a callable that accepts a qubit,
            for example: ``lambda q: gates.RX(q, 0.2)``
            or a list of these, if a different basis will be used for each
            measurement qubit.
            Default is Z.
        p0 (dict): Optional bitflip probability map. Can be:
            A dictionary that maps each measured qubit to the probability
            that it is flipped, a list or tuple that has the same length
            as the tuple of measured qubits or a single float number.
            If a single float is given the same probability will be used
            for all qubits.
        p1 (dict): Optional bitflip probability map for asymmetric bitflips.
            Same as ``p0`` but controls the 1->0 bitflip probability.
            If ``p1`` is ``None`` then ``p0`` will be used both for 0->1 and
            1->0 bitflips.
    """

    def __init__(
        self,
        *q,
        register_name: Optional[str] = None,
        collapse: bool = False,
        basis: Gate = Z,
        p0: Optional["ProbsType"] = None,
        p1: Optional["ProbsType"] = None,
    ):
        super().__init__()
        self.name = "measure"
        self.draw_label = "M"
        self.target_qubits = tuple(q)
        self.register_name = register_name
        self.collapse = collapse
        self.result = MeasurementResult(self)
        # list of measurement pulses implementing the gate
        # relevant for experiments only
        self.pulses = None
        # saving basis for __repr__ ans save to file
        if not isinstance(basis, list):
            self.basis_gates = len(q) * [basis]
        else:
            self.basis_gates = basis

        self.init_args = q
        self.init_kwargs = {
            "register_name": register_name,
            "collapse": collapse,
            "p0": p0,
            "p1": p1,
        }
        if collapse:
            if p0 is not None or p1 is not None:
                raise_error(
                    NotImplementedError,
                    "Bitflip measurement noise is not available when collapsing.",
                )

        if p1 is None:
            p1 = p0
        if p0 is None:
            p0 = p1
        self.bitflip_map = (self._get_bitflip_map(p0), self._get_bitflip_map(p1))

        # list of gates that will be added to the circuit before the
        # measurement, in order to rotate to the given basis
        if not isinstance(basis, list):
            basis = len(self.target_qubits) * [basis]
        elif len(basis) != len(self.target_qubits):
            raise_error(
                ValueError,
                f"Given basis list has length {len(basis)} while "
                f"we are measuring {len(self.target_qubits)} qubits.",
            )
        self.basis = []
        for qubit, basis_cls in zip(self.target_qubits, basis):
            gate = basis_cls(qubit).basis_rotation()
            if gate is not None:
                self.basis.append(gate)

    @staticmethod
    def _get_bitflip_tuple(qubits: Tuple[int], probs: "ProbsType") -> Tuple[float]:
        if isinstance(probs, float):
            if probs < 0 or probs > 1:  # pragma: no cover
                raise_error(ValueError, f"Invalid bitflip probability {probs}.")
            return len(qubits) * (probs,)

        if isinstance(probs, (tuple, list)):
            if len(probs) != len(qubits):
                raise_error(
                    ValueError,
                    f"{len(qubits)} qubits were measured but the given "
                    + f"bitflip probability list contains {len(probs)} values.",
                )
            return tuple(probs)

        if isinstance(probs, dict):
            diff = set(probs.keys()) - set(qubits)
            if diff:
                raise_error(
                    KeyError,
                    f"Bitflip map contains {diff} qubits that are not measured.",
                )
            return tuple(probs[q] if q in probs else 0.0 for q in qubits)

        raise_error(TypeError, "Invalid type {} of bitflip map.".format(probs))

    def _get_bitflip_map(self, p: Optional["ProbsType"] = None) -> Dict[int, float]:
        """Creates dictionary with bitflip probabilities."""
        if p is None:
            return {q: 0 for q in self.qubits}
        pt = self._get_bitflip_tuple(self.qubits, p)
        return dict(zip(self.qubits, pt))

    def has_bitflip_noise(self):
        return (
            sum(self.bitflip_map[0].values()) > 0
            or sum(self.bitflip_map[1].values()) > 0
        )

    def add(self, gate):
        """Adds target qubits to a measurement gate.

        This method is only used for creating the global measurement gate used
        by the `models.Circuit`.
        The user is not supposed to use this method and a `ValueError` is
        raised if he does so.

        Args:
            gate: Measurement gate to add its qubits in the current gate.
        """
        assert isinstance(gate, self.__class__)
        self.target_qubits += gate.target_qubits
        self.bitflip_map[0].update(gate.bitflip_map[0])
        self.bitflip_map[1].update(gate.bitflip_map[1])

    def controlled_by(self, *q):
        """"""
        raise_error(NotImplementedError, "Measurement gates cannot be controlled.")

    def matrix(self, backend=None):
        """"""
        raise_error(
            NotImplementedError, "Measurement gates do not have matrix representation."
        )

    def apply(self, backend, state, nqubits):
        self.result.backend = backend
        if not self.collapse:
            return state

        qubits = sorted(self.target_qubits)
        # measure and get result
        probs = backend.calculate_probabilities(state, qubits, nqubits)
        shot = self.result.add_shot(probs)
        # collapse state
        return backend.collapse_state(state, qubits, shot, nqubits)

    def apply_density_matrix(self, backend, state, nqubits):
        self.result.backend = backend
        if not self.collapse:
            return state

        qubits = sorted(self.target_qubits)
        # measure and get result
        probs = backend.calculate_probabilities_density_matrix(state, qubits, nqubits)
        shot = self.result.add_shot(probs)
        # collapse state
        return backend.collapse_density_matrix(state, qubits, shot, nqubits)

    def to_json(self):
        """Serializes the measurement gate to json."""
        encoding = json.loads(super().to_json())
        encoding.pop("_control_qubits")
        encoding.update({"basis": [g.__name__ for g in self.basis_gates]})
        return json.dumps(encoding)

    @classmethod
    def load(cls, payload):
        """Constructs a measurement gate starting from a json serialized
        one."""
        args = json.loads(payload)
        # drop general serialization data, unused in this specialized loader
        for key in ("name", "init_args", "_class"):
            args.pop(key)
        qubits = args.pop("_target_qubits")
        args["basis"] = [getattr(gates, g) for g in args["basis"]]
        args.update(args.pop("init_kwargs"))
        return cls(*qubits, **args)

    # Overload on_qubits to copy also gate.result, controlled by can be removed for measurements
    def on_qubits(self, qubit_map) -> "Gate":
<<<<<<< HEAD
        """Creates the same gate targeting different qubits.
=======
        """Creates the same measurement gate targeting different qubits
        and preserving the measurement result register.
>>>>>>> 5c4b4b29

        Args:
            qubit_map (int): Dictionary mapping original qubit indices to new ones.

        Returns:
<<<<<<< HEAD
            A :class:`qibo.gates.Gate` object of the original gate
=======
            A :class:`qibo.gates.Gate.M` object of the original gate
>>>>>>> 5c4b4b29
            type targeting the given qubits.

        Example:

            .. testcode::

                from qibo import models, gates
<<<<<<< HEAD
                c = models.Circuit(4)
                # Add some CNOT gates
                c.add(gates.CNOT(2, 3).on_qubits({2: 2, 3: 3})) # equivalent to gates.CNOT(2, 3)
                c.add(gates.CNOT(2, 3).on_qubits({2: 3, 3: 0})) # equivalent to gates.CNOT(3, 0)
                c.add(gates.CNOT(2, 3).on_qubits({2: 1, 3: 3})) # equivalent to gates.CNOT(1, 3)
                c.add(gates.CNOT(2, 3).on_qubits({2: 2, 3: 1})) # equivalent to gates.CNOT(2, 1)
                print(c.draw())
            .. testoutput::

                q0: ───X─────
                q1: ───|─o─X─
                q2: ─o─|─|─o─
                q3: ─X─o─X───
=======
                measurement = gates.M(0, 1)
                c = models.Circuit(3)
                c.add(measurement.on_qubits({0: 0, 1: 2}))
                assert c.queue[0].result is measurement.result
                print(c.draw())
            .. testoutput::

                q0: ─M─
                q1: ─|─
                q2: ─M─
>>>>>>> 5c4b4b29
        """

        qubits = (qubit_map.get(q) for q in self.qubits)
        gate = self.__class__(*qubits, **self.init_kwargs)
        gate.result = self.result
        return gate<|MERGE_RESOLUTION|>--- conflicted
+++ resolved
@@ -214,22 +214,14 @@
 
     # Overload on_qubits to copy also gate.result, controlled by can be removed for measurements
     def on_qubits(self, qubit_map) -> "Gate":
-<<<<<<< HEAD
-        """Creates the same gate targeting different qubits.
-=======
         """Creates the same measurement gate targeting different qubits
         and preserving the measurement result register.
->>>>>>> 5c4b4b29
 
         Args:
             qubit_map (int): Dictionary mapping original qubit indices to new ones.
 
         Returns:
-<<<<<<< HEAD
-            A :class:`qibo.gates.Gate` object of the original gate
-=======
             A :class:`qibo.gates.Gate.M` object of the original gate
->>>>>>> 5c4b4b29
             type targeting the given qubits.
 
         Example:
@@ -237,21 +229,6 @@
             .. testcode::
 
                 from qibo import models, gates
-<<<<<<< HEAD
-                c = models.Circuit(4)
-                # Add some CNOT gates
-                c.add(gates.CNOT(2, 3).on_qubits({2: 2, 3: 3})) # equivalent to gates.CNOT(2, 3)
-                c.add(gates.CNOT(2, 3).on_qubits({2: 3, 3: 0})) # equivalent to gates.CNOT(3, 0)
-                c.add(gates.CNOT(2, 3).on_qubits({2: 1, 3: 3})) # equivalent to gates.CNOT(1, 3)
-                c.add(gates.CNOT(2, 3).on_qubits({2: 2, 3: 1})) # equivalent to gates.CNOT(2, 1)
-                print(c.draw())
-            .. testoutput::
-
-                q0: ───X─────
-                q1: ───|─o─X─
-                q2: ─o─|─|─o─
-                q3: ─X─o─X───
-=======
                 measurement = gates.M(0, 1)
                 c = models.Circuit(3)
                 c.add(measurement.on_qubits({0: 0, 1: 2}))
@@ -262,7 +239,6 @@
                 q0: ─M─
                 q1: ─|─
                 q2: ─M─
->>>>>>> 5c4b4b29
         """
 
         qubits = (qubit_map.get(q) for q in self.qubits)
