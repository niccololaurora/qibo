--- conflicted
+++ resolved
@@ -153,11 +153,7 @@
     new_connectivity = nx.Graph()
     new_connectivity.add_nodes_from(qubits)
     new_edges = [
-<<<<<<< HEAD
-        edge for edge in connectivity.edges if (edge[0] in qubits and edge[1] in qubits)
-=======
         edge for edge in connectivity.edges if edge[0] in qubits and edge[1] in qubits
->>>>>>> 9b6c4ee3
     ]
     new_connectivity.add_edges_from(new_edges)
 
@@ -171,12 +167,6 @@
     """Define a transpiler pipeline consisting of smaller transpiler steps that are applied sequentially:
 
     Args:
-<<<<<<< HEAD
-        passes (list): list of passes to be applied sequentially.
-        connectivity (nx.Graph): physical qubits connectivity.
-        native_gates (NativeGates): native gates.
-        on_qubits (list): list of physical qubits to be used. If "None" all qubits are used.
-=======
         passes (list, optional): list of passes to be applied sequentially.
             If ``None``, default transpiler will be used.
             Defaults to ``None``.
@@ -187,7 +177,6 @@
             Defaults to :math:`qibo.transpiler.unroller.NativeGates.default`.
         on_qubits (list, optional): list of physical qubits to be used.
             If "None" all qubits are used. Defaults to ``None``.
->>>>>>> 9b6c4ee3
     """
 
     def __init__(
@@ -201,11 +190,7 @@
             connectivity = restrict_connectivity_qubits(connectivity, on_qubits)
         self.connectivity = connectivity
         self.native_gates = native_gates
-<<<<<<< HEAD
-        self.passes = passes
-=======
         self.passes = self.default() if passes is None else passes
->>>>>>> 9b6c4ee3
 
     def default(self):
         """Return the default transpiler pipeline for the required hardware connectivity."""
