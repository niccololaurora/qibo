import functools
import operator
from qibo import K, gates
from qibo.config import raise_error
<<<<<<< HEAD
from qibo.base.abstract_gates import ParametrizedGate
=======
from qibo.abstractions.abstract_gates import ParametrizedGate
>>>>>>> 25bd944b
from typing import List, Optional, Set, Tuple


class FusionGroup:
    """Group of one-qubit and two-qubit gates that act in two specific gates.

    These gates can be fused into a single two-qubit gate represented by a
    general 4x4 matrix.

    Args:
        qubit0 (int): Id of the first qubit that the ``FusionGroup`` act.
        qubit1 (int): Id of the first qubit that the ``FusionGroup`` act.
        gates0 (list): List of lists of one-qubit gates to be applied to ``qubit0``.
            One qubit gates are split in groups according to when the two qubit gates are applied (see example).
            Has ``len(gates0) = len(two_qubit_gates) + 1``.
        gates1 (list): Same as ``gates0`` but for ``qubit1``.
        two_qubit_gates (list): List of two qubit gates acting on ``qubit0`` and ``qubit1``.

    Example:
        ::

            queue = [gates.H(0), gates.H(1), gates.CNOT(0, 1), gates.X(0), gates.X(1)]
            group = fusion.FusionGroup.from_queue(queue)
            # results to the following values for the attributes:
            group.qubit0 = 0
            group.qubit1 = 1
            group.gates0 = [[gates.H(0)], [gates.X(0)]]
            group.gates1 = [[gates.H(1)], [gates.X(1)]]
            group.two_qubit_gates = [gates.CNOT(0, 1)]
    """

    # ``FusionGroup`` cannot start with these gates because it is more
    # efficient to apply them on their own
    _efficient_gates = {"CNOT", "CZ", "SWAP", "CU1"}

    def __init__(self):
        self.qubit0 = None
        self.qubit1 = None
        self.gates0 = [[]]
        self.gates1 = [[]]
        self.two_qubit_gates = []

        self.completed = False
        self.special_gate = None
        self._fused_gates = None
<<<<<<< HEAD

=======
>>>>>>> 25bd944b
        if K.custom_gates:
            self.K = K.np
        else:
            self.K = K

    @property
    def qubits(self) -> Set[int]:
        """Set of ids of the two qubits that the ``FusionGroup`` acts on."""
        if self.qubit0 is None:
            return {}
        if self.qubit1 is None:
            return {self.qubit0}
        return {self.qubit0, self.qubit1}

    @property
    def gates(self) -> Tuple["Gate"]:
        """Tuple with fused gates.

        These gates have equivalent action with all the original gates that
        were added in the ``FusionGroup``.
        """
        if self._fused_gates is None:
            self._fused_gates = self.calculate()
        return self._fused_gates

    def update(self) -> Tuple["Gate"]:
        """Recalculates fused gates.

        This is used automatically by circuit objects in order to repeat the
        calculation of fused gates after the parameters of original gates have
        been changed using ``circuit.set_parameters``.
        It assumes that the parameters of the gate objects contained in the
        current ``FusionGroup`` have already been updated.
        """
        updated_gates = self.calculate()
        for gate, new_gate in zip(self.gates, updated_gates):
            if isinstance(gate, ParametrizedGate):
                gate.parameters = new_gate.parameters
        return self._fused_gates

    def first_gate(self, i: int) -> Optional["Gate"]:
        """First one-qubit gate of the group."""
        if i < 0 or i > 1:
            raise_error(ValueError, f"Invalid integer {i} given in FusionGroup.first_gate.")
        gates = self.gates0 if i == 0 else self.gates1
        for group in gates:
            if group:
                return group[0]
        return None

    def is_efficient(self, gate: "Gate") -> bool:
        """Checks if given two-qubit ``gate`` is efficient.

        Efficient gates are not fused if they are in the start or in the end.
        """
        return gate.__class__.__name__ in self._efficient_gates

    @classmethod
    def from_queue(cls, queue: List["Gate"]) -> List["FusionGroup"]:
        """Fuses a queue of gates by combining up to two-qubit gates.

        Args:
            queue (list): List of gates.

        Returns:
            List of ``FusionGroup`` objects that correspond to the fused gates.
        """
        group_queue = []
        remaining_queue = list(queue)
        while remaining_queue:
            gates = iter(remaining_queue)
            gate = next(gates)
            new_group = cls()
            new_group.add(gate)
            remaining_queue = []
            for gate in gates:
                if new_group.completed:
                    remaining_queue.append(gate)
                    break

                if new_group.can_add(gate):
                    commutes = True
                    for blocking_gate in remaining_queue:
                        commutes = commutes and gate.commutes(blocking_gate)
                        if not commutes:
                            break

                    if commutes:
                        new_group.add(gate)
                    else:
                        remaining_queue.append(gate)
                else:
                    remaining_queue.append(gate)

            new_group.completed = True
            remaining_queue.extend(gates)
            group_queue.append(new_group)

        return group_queue

    def can_add(self, gate: "Gate") -> bool:
        """Checks if ``gate`` can be added in the ``FusionGroup``."""
        if self.completed:
            return False
        qubits = self.qubits
        if not qubits:
            return True

        if len(gate.qubits) == 1:
            return (len(qubits) == 1 or gate.qubits[0] in qubits)
        if len(gate.qubits) == 2:
            targets = set(gate.qubits)
            if targets == qubits:
                return True
            if (self.qubit1 is None and self.qubit0 in targets and
                not self.is_efficient(gate)):
                return True
        return False

    def add(self, gate: "Gate"):
        """Adds a gate in the group.

        Raises:
            ValueError: If the gate cannot be added in the group (eg. because
                it acts on different qubits).
            RuntimeError: If the group is completed.
        """
        if self.completed:
            raise_error(RuntimeError, "Cannot add gates to completed FusionGroup.")

        if not gate.qubits:
            self._add_special_gate(gate)
        elif len(gate.qubits) == 1:
            self._add_one_qubit_gate(gate)
        elif len(gate.qubits) == 2:
            self._add_two_qubit_gate(gate)
        else:
            raise_error(ValueError, "Cannot add gate acting on {} qubits in fusion "
                                    "group.".format(len(gate.qubits)))

    def _add_special_gate(self, gate: "Gate"):
        """Adds ``CallbackGate`` or ``Flatten`` on ``FusionGroup``."""
        if self.qubits or self.special_gate is not None:
            raise_error(ValueError, "Cannot add special gate on fusion group.")
        self.special_gate = gate
        self.completed = True

    def _add_one_qubit_gate(self, gate: "Gate"):
        """Adds one-qubit gate to ``FusionGroup``."""
        qubit = gate.qubits[0]
        if self.qubit0 is None or self.qubit0 == qubit:
            self.qubit0 = qubit
            self.gates0[-1].append(gate)
        elif self.qubit1 is None or self.qubit1 == qubit:
            self.qubit1 = qubit
            self.gates1[-1].append(gate)
        else:
            raise_error(ValueError, "Cannot add gate on qubit {} in fusion group of "
                                    "qubits {} and {}."
                                    "".format(qubit, self.qubit0, self.qubit1))

    def _add_two_qubit_gate(self, gate: "Gate"):
        """Adds two-qubit gate to ``FusionGroup``."""
        qubit0, qubit1 = gate.qubits
        if self.qubit0 is None:
            self.qubit0, self.qubit1 = qubit0, qubit1
            self.two_qubit_gates.append(gate)
            if self.is_efficient(gate):
                self.completed = True

        # case not used by the current scheme
        elif self.qubit1 is None: # pragma: no cover
            raise_error(NotImplementedError)

            if self.is_efficient(gate):
                raise_error(ValueError, "It is not efficient to add {} in FusionGroup "
                                        "with only one qubit set.".format(gate))

            if self.qubit0 == qubit0:
                self.qubit1 = qubit1
                self.two_qubit_gates.append(gate)
            elif self.qubit0 == qubit1:
                self.qubit1 = qubit0
                self.two_qubit_gates.append(gate)
            else:
                raise_error(ValueError, "Cannot add gate on qubits {} and {} in "
                                        "fusion group of qubit {}."
                                        "".format(qubit0, qubit1, self.qubit0))

        else:
            if self.qubits != {qubit0, qubit1}:
                raise_error(ValueError, "Cannot add gate on qubits {} and {} in "
                                        "fusion group of qubits {} and {}."
                                        "".format(qubit0, qubit1, self.qubit0, self.qubit1))
            self.two_qubit_gates.append(gate)

        self.gates0.append([])
        self.gates1.append([])

    def _one_qubit_matrix(self, gate0: "Gate", gate1: "Gate"):
        """Calculates Kroneker product of two one-qubit gates.

        Args:
            gate0: Gate that acts on ``self.qubit0``.
            gate1: Gate that acts on ``self.qubit1``.

        Returns:
            4x4 matrix that corresponds to the Kronecker product of the 2x2
            gate matrices.
        """
        if K.custom_gates:
            return self.K.kron(gate0.unitary, gate1.unitary)
        else:
            matrix = self.K.tensordot(gate0.unitary, gate1.unitary, axes=0)
            matrix = self.K.transpose(matrix, [0, 2, 1, 3])
            return self.K.reshape(matrix, (4, 4))

    def _two_qubit_matrix(self, gate: "Gate"):
        """Calculates the 4x4 unitary matrix of a two-qubit gate.

        Args:
            gate: Two-qubit gate acting on ``(self.qubit0, self.qubit1)``.

        Returns:
            4x4 unitary matrix corresponding to the gate.
        """
        matrix = gate.unitary
        if gate.qubits == (self.qubit1, self.qubit0):
            matrix = self.K.reshape(matrix, 4 * (2,))
            matrix = self.K.transpose(matrix, [1, 0, 3, 2])
            matrix = self.K.reshape(matrix, (4, 4))
        else:
            assert gate.qubits == (self.qubit0, self.qubit1)
        return matrix

    def calculate(self):
        """Calculates fused gate."""
        if not self.completed:
            raise_error(RuntimeError, "Cannot calculate fused gates for incomplete "
                                      "FusionGroup.")
        # Case 1: Special gate
        if self.special_gate is not None:
            assert not self.gates0[0] and not self.gates1[0]
            assert not self.two_qubit_gates
            return (self.special_gate,)

        # Case 2: Two-qubit gates only (no one-qubit gates)
        if self.first_gate(0) is None and self.first_gate(1) is None:
            assert self.two_qubit_gates
            # Case 2a: One two-qubit gate only
            if len(self.two_qubit_gates) == 1:
                return (self.two_qubit_gates[0],)

            # Case 2b: Two or more two-qubit gates
            fused_matrix = self._two_qubit_matrix(self.two_qubit_gates[0])
            for gate in self.two_qubit_gates[1:]:
                matrix = self._two_qubit_matrix(gate)
                fused_matrix = self.K.matmul(matrix, fused_matrix)
            return (gates.Unitary(fused_matrix, self.qubit0, self.qubit1),)

        # Case 3: One-qubit gates exist
        if not self.gates0[-1] and not self.gates1[-1]:
            self.gates0.pop()
            self.gates1.pop()

        # Fuse one-qubit gates
        ident0 = gates.I(self.qubit0)
        gates0 = (functools.reduce(operator.matmul, reversed(gates), ident0)
                  if len(gates) != 1 else gates[0] for gates in self.gates0)
        if self.qubit1 is not None:
            ident1 = gates.I(self.qubit1)
            gates1 = (functools.reduce(operator.matmul, reversed(gates), ident1)
                      if len(gates) != 1 else gates[0] for gates in self.gates1)

        # Case 3a: One-qubit gates only (no two-qubit gates)
        if not self.two_qubit_gates:
            gates0 = list(gates0)[::-1]
            fused_gate0 = (functools.reduce(operator.matmul, gates0, ident0)
                           if len(gates0) != 1 else gates0[0])
            if self.qubit1 is None:
                return (fused_gate0,)

            gates1 = list(gates1)[::-1]
            fused_gate1 = (functools.reduce(operator.matmul, gates1, ident1)
                           if len(gates1) != 1 else gates1[0])
            return (fused_gate0, fused_gate1)

        # Case 3b: One-qubit and two-qubit gates exist
        fused_matrix = self._one_qubit_matrix(next(gates0), next(gates1))
        for g0, g1, g2 in zip(gates0, gates1, self.two_qubit_gates):
            matrix = self._one_qubit_matrix(g0, g1)
            matrix2 = self._two_qubit_matrix(g2)
            fused_matrix = self.K.matmul(self.K.matmul(matrix, matrix2),
                                         fused_matrix)

        if len(self.two_qubit_gates) == len(self.gates0):
            g2 = self.two_qubit_gates[-1]
            if self.is_efficient(g2):
                fused_gate = gates.Unitary(fused_matrix, self.qubit0, self.qubit1)
                return (fused_gate, g2)

            matrix2 = self._two_qubit_matrix(g2)
            fused_matrix = self.K.matmul(matrix2, fused_matrix)

        fused_gate = gates.Unitary(fused_matrix, self.qubit0, self.qubit1)
        return (fused_gate,)<|MERGE_RESOLUTION|>--- conflicted
+++ resolved
@@ -2,11 +2,7 @@
 import operator
 from qibo import K, gates
 from qibo.config import raise_error
-<<<<<<< HEAD
-from qibo.base.abstract_gates import ParametrizedGate
-=======
 from qibo.abstractions.abstract_gates import ParametrizedGate
->>>>>>> 25bd944b
 from typing import List, Optional, Set, Tuple
 
 
@@ -52,10 +48,6 @@
         self.completed = False
         self.special_gate = None
         self._fused_gates = None
-<<<<<<< HEAD
-
-=======
->>>>>>> 25bd944b
         if K.custom_gates:
             self.K = K.np
         else:
