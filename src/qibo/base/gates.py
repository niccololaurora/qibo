--- conflicted
+++ resolved
@@ -1,11 +1,7 @@
 # -*- coding: utf-8 -*-
 # @authors: S. Carrazza and A. Garcia
 from abc import abstractmethod
-<<<<<<< HEAD
 from typing import Optional, Sequence, Set, Tuple
-=======
-from typing import Optional, Sequence, Tuple
->>>>>>> 75cc507b
 
 
 class Gate(object):
@@ -166,39 +162,11 @@
         self.target_qubits = (q,)
 
 
-<<<<<<< HEAD
-class Iden(Gate):
-    """The identity gate.
-=======
-class MX(Gate):
-    """The Measure X gate.
->>>>>>> 75cc507b
-
-    Args:
-        q (int): the qubit id number.
-    """
-
-    def __init__(self, q):
-<<<<<<< HEAD
-        super(Iden, self).__init__()
-        self.name = "Iden"
-        self.target_qubits = (q,)
-
-
 class M(Gate):
     """The Measure Z gate.
-=======
-        super(MX, self).__init__()
-        self.name = "MX"
-        self.target_qubits = (q,)
-
-
-class MY(Gate):
-    """The Measure Y gate.
->>>>>>> 75cc507b
-
-    Args:
-        q (int): id numbers of the qubits to measure.
+
+    Args:
+        *q (int): id numbers of the qubits to measure.
             Order does not matter. Measurement results will follow increasing
             order in ids.
         register_name: Optional name of the register to distinguish it from
